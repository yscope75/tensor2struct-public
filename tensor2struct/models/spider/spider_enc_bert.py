--- conflicted
+++ resolved
@@ -1,969 +1,965 @@
-import collections
-import itertools
-import json
-import os
-
-import attr
-import nltk.corpus
-import torch
-import torchtext
-import numpy as np
-
-from tensor2struct.models import abstract_preproc
-from tensor2struct.utils import serialization, vocab, registry
-from tensor2struct.modules import rat, lstm, embedders, bert_tokenizer
-
-from transformers import BertModel, ElectraModel, AutoModel
-
-import logging
-
-logger = logging.getLogger("tensor2struct")
-
-
-@attr.s
-class SpiderEncoderState:
-    state = attr.ib()
-    memory = attr.ib()
-    question_memory = attr.ib()
-    schema_memory = attr.ib()
-    words_for_copying = attr.ib()
-
-    pointer_memories = attr.ib()
-    pointer_maps = attr.ib()
-
-    m2c_align_mat = attr.ib()
-    m2t_align_mat = attr.ib()
-
-    # for copying
-    tokenizer = attr.ib()
-
-    def find_word_occurrences(self, token):
-        occurrences = [i for i, w in enumerate(self.words_for_copying) if w == token]
-        if len(occurrences) > 0:
-            return occurrences[0]
-        else:
-            return None
-
-class SpiderEncoderBertPreproc(abstract_preproc.AbstractPreproc):
-    def __init__(
-        self,
-        save_path,
-        context,
-        bert_version="bert-base-uncased",
-        compute_sc_link=True,
-        compute_cv_link=True,
-    ):
-
-        self.data_dir = os.path.join(save_path, "enc")
-        self.texts = collections.defaultdict(list)
-        self.compute_sc_link = compute_sc_link
-        self.compute_cv_link = compute_cv_link
-        self.context_config = context
-
-        self.relations = set()
-
-        # TODO: should get types from the data
-        # column_types = ["text", "number", "time", "boolean", "others"]
-        # self.tokenizer.add_tokens([f"<type: {t}>" for t in column_types])
-        self.tokenizer_config = bert_version  # lazy init
-
-        self.context_cache = {}
-
-    @property
-    def tokenizer(self):
-        if not hasattr(self, "_tokenizer"):
-            self._tokenizer = bert_tokenizer.BERTokenizer(self.tokenizer_config)
-        return self._tokenizer
-
-    def validate_item(self, item, section):
-        num_words = (
-            len(item.text)
-            + sum(len(c.name) for c in item.schema.columns)
-            + sum(len(t.name) for t in item.schema.tables)
-        )
-        if "phobert" in self.tokenizer_config and num_words > 256:
-            logger.info(f"Found long seq in {item.schema.db_id}")
-            # return False, None
-            return True, True
-        if num_words > 512:
-            logger.info(f"Found long seq in {item.schema.db_id}")
-            return False, None
-        else:
-            return True, None
-
-    def add_item(self, item, section, validation_info):
-        preprocessed = self.preprocess_item(item, validation_info)
-        self.texts[section].append(preprocessed)
-
-        if section == "train":
-            for relation_name in itertools.chain(
-                preprocessed["schema_relations"].keys(),
-                preprocessed["sc_relations"].keys(),
-                preprocessed["cv_relations"].keys(),
-            ):
-                self.relations.add(relation_name)
-
-    def clear_items(self):
-        self.texts = collections.defaultdict(list)
-
-    def preprocess_item(self, item, validation_info):
-        q_text = " ".join(item.text)
-
-        # use the original words for copying, while they are not necessarily used for encoding
-        # question_for_copying = self.tokenizer.tokenize_and_lemmatize(q_text)
-        question_for_copying = self.tokenizer.tokenize_with_orig(q_text)
-
-        if item.schema.db_id in self.context_cache:
-            context = self.context_cache[item.schema.db_id]
-        else:
-            context = registry.construct(
-                "context",
-                self.context_config,
-                schema=item.schema,
-                tokenizer=self.tokenizer,
-            )
-            self.context_cache[item.schema.db_id] = context
-
-        preproc_schema = context.preproc_schema
-        schema_relations = context.compute_schema_relations()
-        sc_relations = (
-            context.compute_schema_linking(q_text) if self.compute_sc_link else {}
-        )
-        cv_relations = (
-            context.compute_cell_value_linking(q_text) if self.compute_cv_link else {}
-        )
-
-        return {
-            "question_text": q_text,
-            "question_for_copying": question_for_copying,
-            "db_id": item.schema.db_id,
-            "schema_relations": schema_relations,
-            "sc_relations": sc_relations,
-            "cv_relations": cv_relations,
-            "columns": preproc_schema.column_names,
-            "tables": preproc_schema.table_names,
-            "table_bounds": preproc_schema.table_bounds,
-            "column_to_table": preproc_schema.column_to_table,
-            "table_to_columns": preproc_schema.table_to_columns,
-            "foreign_keys": preproc_schema.foreign_keys,
-            "foreign_keys_tables": preproc_schema.foreign_keys_tables,
-            "primary_keys": preproc_schema.primary_keys,
-        }
-
-    def save(self):
-        os.makedirs(self.data_dir, exist_ok=True)
-        # self.tokenizer.save_pretrained(self.data_dir)
-
-        default_relations = registry.lookup(
-            "context", self.context_config["name"]
-        ).get_default_relations()
-        self.relations = sorted(self.relations.union(default_relations))
-        print(f"{len(self.relations)} relations extracted")
-        with open(os.path.join(self.data_dir, "relations.json"), "w") as f:
-            json.dump(self.relations, f)
-
-        for section, texts in self.texts.items():
-            with open(os.path.join(self.data_dir, section + ".jsonl"), "w") as f:
-                for text in texts:
-                    f.write(json.dumps(text, ensure_ascii=False))
-                    f.write("\n")
-
-    def load(self):
-        # self.tokenizer = BertTokenizer.from_pretrained(self.data_dir)
-        with open(os.path.join(self.data_dir, "relations.json"), "r") as f:
-            relations = json.load(f)
-            self.relations = sorted(relations)
-        self.relations2id = {r: ind for ind, r in enumerate(self.relations)}
-
-    def dataset(self, section):
-        # for codalab eval
-        if len(self.texts[section]) > 0:
-            return self.texts[section]
-        else:
-            return [
-                json.loads(line)
-                for line in open(os.path.join(self.data_dir, section + ".jsonl"))
-            ]
-
-
-@registry.register("encoder", "spider-bert")
-class SpiderEncoderBert(torch.nn.Module):
-
-    Preproc = SpiderEncoderBertPreproc
-    batched = True
-
-    def __init__(
-        self,
-        device,
-        preproc,
-        bert_token_type=False,
-        bert_version="bert-base-uncased",
-        summarize_header="avg",
-        include_in_memory=("question", "column", "table"),
-        rat_config={},
-        linking_config={},
-    ):
-        super().__init__()
-        self._device = device
-        self.preproc = preproc
-        self.bert_version = bert_version
-        self.bert_token_type = bert_token_type
-        self.base_enc_hidden_size = (
-            1024 if "large" in bert_version else 768
-        )
-        self.include_in_memory = include_in_memory
-
-        # ways to summarize header
-        assert summarize_header in ["first", "avg"]
-        self.summarize_header = summarize_header
-        self.enc_hidden_size = self.base_enc_hidden_size
-
-        # matching
-        self.schema_linking = registry.construct(
-            "schema_linking", linking_config, preproc=preproc, device=device,
-        )
-
-        # rat
-        rat_modules = {"rat": rat.RAT, "none": rat.NoOpUpdate}
-        self.rat_update = registry.instantiate(
-            rat_modules[rat_config["name"]],
-            rat_config,
-            unused_keys={"name"},
-            device=self._device,
-            relations2id=preproc.relations2id,
-            hidden_size=self.enc_hidden_size,
-        )
-
-        # aligner
-        self.aligner = rat.AlignmentWithRAT(
-            device=device,
-            hidden_size=self.enc_hidden_size,
-            relations2id=preproc.relations2id,
-            enable_latent_relations=False,
-        )
-
-        if "electra" in bert_version:
-            modelclass = ElectraModel
-        elif "phobert" in bert_version:
-            modelclass = AutoModel
-        elif "bert" in bert_version:
-            modelclass = BertModel
-        else:
-            raise NotImplementedError
-        self.bert_model = modelclass.from_pretrained(bert_version)
-        self.tokenizer = self.preproc.tokenizer
-        # self.bert_model.resize_token_embeddings(
-        #    len(self.tokenizer)
-        # )  # several tokens added
-
-    def forward(self, descs):
-        # TODO: abstract the operations of batching for bert
-        batch_token_lists = []
-        batch_id_to_retrieve_question = []
-        batch_id_to_retrieve_column = []
-        batch_id_to_retrieve_table = []
-        if self.summarize_header == "avg":
-            batch_id_to_retrieve_column_2 = []
-            batch_id_to_retrieve_table_2 = []
-        long_seq_set = set()
-        batch_id_map = {}  # some long examples are not included
-
-        # 1) retrieve bert pre-trained embeddings
-        for batch_idx, desc in enumerate(descs):
-            qs = self.tokenizer.text_to_ids(desc["question_text"], cls=True)
-            cols = [self.tokenizer.text_to_ids(c, cls=False) for c in desc["columns"]]
-            tabs = [self.tokenizer.text_to_ids(t, cls=False) for t in desc["tables"]]
-
-            token_list = (
-                qs + [c for col in cols for c in col] + [t for tab in tabs for t in tab]
-            )
-            assert self.tokenizer.check_bert_input_seq(token_list)
-            if "phobert" in self.bert_version and len(token_list) > 256:
-                long_seq_set.add(batch_idx)
-                continue
-
-            elif len(token_list) > 512:
-                long_seq_set.add(batch_idx)
-                continue
-
-            q_b = len(qs)
-            col_b = q_b + sum(len(c) for c in cols)
-            # leave out [CLS] and [SEP]
-            question_indexes = list(range(q_b))[1:-1]
-            # use the first/avg representation for column/table
-            column_indexes = np.cumsum(
-                [q_b] + [len(token_list) for token_list in cols[:-1]]
-            ).tolist()
-            table_indexes = np.cumsum(
-                [col_b] + [len(token_list) for token_list in tabs[:-1]]
-            ).tolist()
-            if self.summarize_header == "avg":
-                column_indexes_2 = np.cumsum(
-                    [q_b - 2] + [len(token_list) for token_list in cols]
-                ).tolist()[1:]
-                table_indexes_2 = np.cumsum(
-                    [col_b - 2] + [len(token_list) for token_list in tabs]
-                ).tolist()[1:]
-
-            # token_list is already indexed
-            indexed_token_list = token_list
-            batch_token_lists.append(indexed_token_list)
-
-            # add index for retrieving representations
-            question_rep_ids = torch.LongTensor(question_indexes).to(self._device)
-            batch_id_to_retrieve_question.append(question_rep_ids)
-            column_rep_ids = torch.LongTensor(column_indexes).to(self._device)
-            batch_id_to_retrieve_column.append(column_rep_ids)
-            table_rep_ids = torch.LongTensor(table_indexes).to(self._device)
-            batch_id_to_retrieve_table.append(table_rep_ids)
-            if self.summarize_header == "avg":
-                assert all(i2 >= i1 for i1, i2 in zip(column_indexes, column_indexes_2))
-                column_rep_ids_2 = torch.LongTensor(column_indexes_2).to(self._device)
-                batch_id_to_retrieve_column_2.append(column_rep_ids_2)
-                assert all(i2 >= i1 for i1, i2 in zip(table_indexes, table_indexes_2))
-                table_rep_ids_2 = torch.LongTensor(table_indexes_2).to(self._device)
-                batch_id_to_retrieve_table_2.append(table_rep_ids_2)
-
-            batch_id_map[batch_idx] = len(batch_id_map)
-
-        if len(long_seq_set) < len(descs):
-            (
-                padded_token_lists,
-                att_mask_lists,
-                tok_type_lists,
-            ) = self.tokenizer.pad_sequence_for_bert_batch(batch_token_lists)
-            tokens_tensor = torch.LongTensor(padded_token_lists).to(self._device)
-            att_masks_tensor = torch.LongTensor(att_mask_lists).to(self._device)
-
-            if self.bert_token_type:
-                tok_type_tensor = torch.LongTensor(tok_type_lists).to(self._device)
-                bert_output = self.bert_model(
-                    tokens_tensor,
-                    attention_mask=att_masks_tensor,
-                    token_type_ids=tok_type_tensor,
-                )[0]
-            else:
-                bert_output = self.bert_model(
-                    tokens_tensor, attention_mask=att_masks_tensor
-                )[0]
-
-            enc_output = bert_output
-
-        column_pointer_maps = [
-            {i: [i] for i in range(len(desc["columns"]))} for desc in descs
-        ]
-        table_pointer_maps = [
-            {i: [i] for i in range(len(desc["tables"]))} for desc in descs
-        ]
-
-        # assert len(long_seq_set) == 0  # remove them for now
-
-        # 2) rat update
-        result = []
-        for batch_idx, desc in enumerate(descs):
-            # retrieve representations
-            if batch_idx in long_seq_set:
-                q_enc, col_enc, tab_enc = self.encoder_long_seq(desc) 
-            else:
-                bert_batch_idx = batch_id_map[batch_idx]
-                q_enc = enc_output[bert_batch_idx][
-                    batch_id_to_retrieve_question[bert_batch_idx]
-                ]
-                col_enc = enc_output[bert_batch_idx][
-                    batch_id_to_retrieve_column[bert_batch_idx]
-                ]
-                tab_enc = enc_output[bert_batch_idx][
-                    batch_id_to_retrieve_table[bert_batch_idx]
-                ]
-
-                if self.summarize_header == "avg":
-                    col_enc_2 = enc_output[bert_batch_idx][
-                        batch_id_to_retrieve_column_2[bert_batch_idx]
-                    ]
-                    tab_enc_2 = enc_output[bert_batch_idx][
-                        batch_id_to_retrieve_table_2[bert_batch_idx]
-                    ]
-
-                    col_enc = (col_enc + col_enc_2) / 2.0  # avg of first and last token
-                    tab_enc = (tab_enc + tab_enc_2) / 2.0  # avg of first and last token
-
-            words_for_copying = desc["question_for_copying"]
-            assert q_enc.size()[0] == len(words_for_copying)
-            assert col_enc.size()[0] == len(desc["columns"])
-            assert tab_enc.size()[0] == len(desc["tables"])
-
-            # rat update
-            # TODO: change this, question is in the protocal of build relations
-            desc["question"] = words_for_copying
-            relation = self.schema_linking(desc)
-            (
-                q_enc_new_item,
-                c_enc_new_item,
-                t_enc_new_item,
-            ) = self.rat_update.forward_unbatched(
-                desc,
-                q_enc.unsqueeze(1),
-                col_enc.unsqueeze(1),
-                tab_enc.unsqueeze(1),
-                relation,
-            )
-
-            # attention memory
-            memory = []
-            if "question" in self.include_in_memory:
-                memory.append(q_enc_new_item)
-            if "column" in self.include_in_memory:
-                memory.append(c_enc_new_item)
-            if "table" in self.include_in_memory:
-                memory.append(t_enc_new_item)
-            memory = torch.cat(memory, dim=1)
-
-            # alignment matrix
-            align_mat_item = self.aligner(
-                desc, q_enc_new_item, c_enc_new_item, t_enc_new_item, relation
-            )
-
-            result.append(
-                SpiderEncoderState(
-                    state=None,
-                    words_for_copying=words_for_copying,
-                    tokenizer=self.tokenizer,
-                    memory=memory,
-                    question_memory=q_enc_new_item,
-                    schema_memory=torch.cat((c_enc_new_item, t_enc_new_item), dim=1),
-                    pointer_memories={
-                        "column": c_enc_new_item,
-                        "table": t_enc_new_item,
-                    },
-                    pointer_maps={
-                        "column": column_pointer_maps[batch_idx],
-                        "table": table_pointer_maps[batch_idx],
-                    },
-                    m2c_align_mat=align_mat_item[0],
-                    m2t_align_mat=align_mat_item[1],
-                )
-            )
-        return result
-    
-    def _bert_encode(self, ids):
-        if not isinstance(ids[0], list):  # encode question words
-            tokens_tensor = torch.tensor([ids]).to(self._device)
-            outputs = self.bert_model(tokens_tensor)
-            return outputs[0][0, 1:-1]  # remove [CLS] and [SEP]
-        else:
-            max_len = max([len(it) for it in ids])
-            tok_ids = []
-            for item_ids in ids:
-                item_ids = item_ids + [self.tokenizer.pad_token_id] * (max_len - len(item_ids))
-                tok_ids.append(item_ids)
-
-            tokens_tensor = torch.tensor(tok_ids).to(self._device)
-            outputs = self.bert_model(tokens_tensor)
-            return outputs[0][:, 0, :]
-
-    def encoder_long_seq(self, desc):
-        """
-        Since bert cannot handle sequence longer than 512, each column/table is encoded individually
-        The representation of a column/table is the vector of the first token [CLS]
-        """
-        qs = self.tokenizer.text_to_ids(desc['question_text'], cls=True)
-        cols = [self.tokenizer.text_to_ids(c, cls=True) for c in desc['columns']]
-        tabs = [self.tokenizer.text_to_ids(t, cls=True) for t in desc['tables']]
-
-        enc_q = self._bert_encode(qs)
-        enc_col = self._bert_encode(cols)
-        enc_tab = self._bert_encode(tabs)
-        return enc_q, enc_col, enc_tab
-
-@registry.register("pretrainedlm", "bert-encoder")
-class BertEncoder(torch.nn.Module):
-    Preproc = SpiderEncoderBertPreproc
-    batched = True
-
-    def __init__(
-        self,
-        device,
-        preproc,
-        bert_token_type=False,
-        bert_version="bert-base-uncased",
-        summarize_header="avg",
-    ):
-        super().__init__()
-        self._device = device
-        self.preproc = preproc
-        self.bert_version = bert_version
-        self.bert_token_type = bert_token_type
-        self.base_enc_hidden_size = (
-            1024 if "large" in bert_version else 768
-        )
-
-        # ways to summarize header
-        assert summarize_header in ["first", "avg"]
-        self.summarize_header = summarize_header
-        self.enc_hidden_size = self.base_enc_hidden_size
-
-
-        if "electra" in bert_version:
-            modelclass = ElectraModel
-        elif "phobert" in bert_version:
-            modelclass = AutoModel
-        elif "bert" in bert_version:
-            modelclass = BertModel
-        else:
-            raise NotImplementedError
-        self.bert_model = modelclass.from_pretrained(bert_version)
-        self.tokenizer = self.preproc.tokenizer
-        # self.bert_model.resize_token_embeddings(
-        #    len(self.tokenizer)
-        # )  # several tokens added
-
-    def forward(self, descs):
-        # TODO: abstract the operations of batching for bert
-        batch_token_lists = []
-        batch_id_to_retrieve_question = []
-        batch_id_to_retrieve_column = []
-        batch_id_to_retrieve_table = []
-        if self.summarize_header == "avg":
-            batch_id_to_retrieve_column_2 = []
-            batch_id_to_retrieve_table_2 = []
-        long_seq_set = set()
-        batch_id_map = {}  # some long examples are not included
-
-        # 1) retrieve bert pre-trained embeddings
-        for batch_idx, desc in enumerate(descs):
-            qs = self.tokenizer.text_to_ids(desc["question_text"], cls=True)
-            cols = [self.tokenizer.text_to_ids(c, cls=False) for c in desc["columns"]]
-            tabs = [self.tokenizer.text_to_ids(t, cls=False) for t in desc["tables"]]
-
-            token_list = (
-                qs + [c for col in cols for c in col] + [t for tab in tabs for t in tab]
-            )
-            assert self.tokenizer.check_bert_input_seq(token_list)
-            if "phobert" in self.bert_version and len(token_list) > 256:
-                long_seq_set.add(batch_idx)
-                continue
-
-            elif len(token_list) > 512:
-                long_seq_set.add(batch_idx)
-                continue
-
-            q_b = len(qs)
-            col_b = q_b + sum(len(c) for c in cols)
-            # leave out [CLS] and [SEP]
-            question_indexes = list(range(q_b))[1:-1]
-            # use the first/avg representation for column/table
-            column_indexes = np.cumsum(
-                [q_b] + [len(token_list) for token_list in cols[:-1]]
-            ).tolist()
-            table_indexes = np.cumsum(
-                [col_b] + [len(token_list) for token_list in tabs[:-1]]
-            ).tolist()
-            if self.summarize_header == "avg":
-                column_indexes_2 = np.cumsum(
-                    [q_b - 2] + [len(token_list) for token_list in cols]
-                ).tolist()[1:]
-                table_indexes_2 = np.cumsum(
-                    [col_b - 2] + [len(token_list) for token_list in tabs]
-                ).tolist()[1:]
-
-            # token_list is already indexed
-            indexed_token_list = token_list
-            batch_token_lists.append(indexed_token_list)
-
-            # add index for retrieving representations
-            question_rep_ids = torch.LongTensor(question_indexes).to(self._device)
-            batch_id_to_retrieve_question.append(question_rep_ids)
-            column_rep_ids = torch.LongTensor(column_indexes).to(self._device)
-            batch_id_to_retrieve_column.append(column_rep_ids)
-            table_rep_ids = torch.LongTensor(table_indexes).to(self._device)
-            batch_id_to_retrieve_table.append(table_rep_ids)
-            if self.summarize_header == "avg":
-                assert all(i2 >= i1 for i1, i2 in zip(column_indexes, column_indexes_2))
-                column_rep_ids_2 = torch.LongTensor(column_indexes_2).to(self._device)
-                batch_id_to_retrieve_column_2.append(column_rep_ids_2)
-                assert all(i2 >= i1 for i1, i2 in zip(table_indexes, table_indexes_2))
-                table_rep_ids_2 = torch.LongTensor(table_indexes_2).to(self._device)
-                batch_id_to_retrieve_table_2.append(table_rep_ids_2)
-
-            batch_id_map[batch_idx] = len(batch_id_map)
-
-        if len(long_seq_set) < len(descs):
-            (
-                padded_token_lists,
-                att_mask_lists,
-                tok_type_lists,
-            ) = self.tokenizer.pad_sequence_for_bert_batch(batch_token_lists)
-            tokens_tensor = torch.LongTensor(padded_token_lists).to(self._device)
-            att_masks_tensor = torch.LongTensor(att_mask_lists).to(self._device)
-
-            if self.bert_token_type:
-                tok_type_tensor = torch.LongTensor(tok_type_lists).to(self._device)
-                bert_output = self.bert_model(
-                    tokens_tensor,
-                    attention_mask=att_masks_tensor,
-                    token_type_ids=tok_type_tensor,
-                )[0]
-            else:
-                bert_output = self.bert_model(
-                    tokens_tensor, attention_mask=att_masks_tensor
-                )[0]
-
-            enc_output = bert_output
-
-        # assert len(long_seq_set) == 0  # remove them for now
-
-        # 2) rat update
-        output = []
-        for batch_idx, desc in enumerate(descs):
-            # retrieve representations
-            if batch_idx in long_seq_set:
-                q_enc, col_enc, tab_enc = self.encoder_long_seq(desc) 
-            else:
-                bert_batch_idx = batch_id_map[batch_idx]
-                q_enc = enc_output[bert_batch_idx][
-                    batch_id_to_retrieve_question[bert_batch_idx]
-                ]
-                col_enc = enc_output[bert_batch_idx][
-                    batch_id_to_retrieve_column[bert_batch_idx]
-                ]
-                tab_enc = enc_output[bert_batch_idx][
-                    batch_id_to_retrieve_table[bert_batch_idx]
-                ]
-
-                if self.summarize_header == "avg":
-                    col_enc_2 = enc_output[bert_batch_idx][
-                        batch_id_to_retrieve_column_2[bert_batch_idx]
-                    ]
-                    tab_enc_2 = enc_output[bert_batch_idx][
-                        batch_id_to_retrieve_table_2[bert_batch_idx]
-                    ]
-
-                    col_enc = (col_enc + col_enc_2) / 2.0  # avg of first and last token
-                    tab_enc = (tab_enc + tab_enc_2) / 2.0  # avg of first and last token
-
-            words_for_copying = desc["question_for_copying"]
-            assert q_enc.size()[0] == len(words_for_copying)
-            assert col_enc.size()[0] == len(desc["columns"])
-            assert tab_enc.size()[0] == len(desc["tables"])
-
-            # rat update
-            # TODO: change this, question is in the protocal of build relations
-            desc["question"] = words_for_copying
-            output.append(
-                (
-                    q_enc,
-                    col_enc,
-                    tab_enc
-                )
-            )
-        return output
-    
-    def _bert_encode(self, ids):
-        if not isinstance(ids[0], list):  # encode question words
-            tokens_tensor = torch.tensor([ids]).to(self._device)
-            outputs = self.bert_model(tokens_tensor)
-            return outputs[0][0, 1:-1]  # remove [CLS] and [SEP]
-        else:
-            max_len = max([len(it) for it in ids])
-            tok_ids = []
-            for item_ids in ids:
-                item_ids = item_ids + [self.tokenizer.pad_token_id] * (max_len - len(item_ids))
-                tok_ids.append(item_ids)
-
-            tokens_tensor = torch.tensor(tok_ids).to(self._device)
-            outputs = self.bert_model(tokens_tensor)
-            return outputs[0][:, 0, :]
-
-    def encoder_long_seq(self, desc):
-        """
-        Since bert cannot handle sequence longer than 512, each column/table is encoded individually
-        The representation of a column/table is the vector of the first token [CLS]
-        """
-        qs = self.tokenizer.text_to_ids(desc['question_text'], cls=True)
-        cols = [self.tokenizer.text_to_ids(c, cls=True) for c in desc['columns']]
-        tabs = [self.tokenizer.text_to_ids(t, cls=True) for t in desc['tables']]
-
-        enc_q = self._bert_encode(qs)
-        enc_col = self._bert_encode(cols)
-        enc_tab = self._bert_encode(tabs)
-        return enc_q, enc_col, enc_tab
-    
-# Encoder without language model
-@registry.register("encoder", "spider-bert-truncatedV2")
-class SpiderEncoderBertTruncated(torch.nn.Module):
-    
-    Preproc = SpiderEncoderBertPreproc
-    batched = True
-
-    def __init__(
-        self,
-        device,
-        preproc,
-        bert_version="bert-base-uncased",
-        include_in_memory=("question", "column", "table"),
-        rat_config={},
-        linking_config={},
-    ):
-        super().__init__()
-        self._device = device
-        self.preproc = preproc
-        self.linking_config = linking_config
-        self.include_in_memory = include_in_memory
-        self.base_enc_hidden_size = (
-            1024 if "large" in bert_version else 768
-        )
-        self.enc_hidden_size = self.base_enc_hidden_size
-     
-        # rat
-        rat_modules = {"rat": rat.RAT, "none": rat.NoOpUpdate}
-        self.rat_update = registry.instantiate(
-            rat_modules[rat_config["name"]],
-            rat_config,
-            unused_keys={"name"},
-            device=self._device,
-            relations2id=preproc.relations2id,
-            hidden_size=self.enc_hidden_size,
-        )
-
-        self.tokenizer = self.preproc.tokenizer
-        # self.bert_model.resize_token_embeddings(
-        #    len(self.tokenizer)
-        # )  # several tokens added
-
-    def forward(self, desc, plm_output, relation):
-        # TODO: abstract the operations of batching for bert
-
-        (q_enc, col_enc, tab_enc) = plm_output
-        assert q_enc.size()[0] == len(desc["question_for_copying"])
-        assert col_enc.size()[0] == len(desc["columns"])
-        assert tab_enc.size()[0] == len(desc["tables"])
-
-        # rat update
-        # TODO: change this, question is in the protocal of build relations
-        
-        (
-            q_enc_new_item,
-            c_enc_new_item,
-            t_enc_new_item,
-        ) = self.rat_update.forward_unbatched(
-            desc,
-            q_enc.unsqueeze(1),
-            col_enc.unsqueeze(1),
-            tab_enc.unsqueeze(1),
-            relation,
-        )
-        
-        return (
-            q_enc_new_item,
-            c_enc_new_item,
-            t_enc_new_item,
-<<<<<<< HEAD
-        )
-=======
-        )
-    
-@registry.register("encoder", "spider-bert-truncated")
-class SpiderEncoderBertTruncated(torch.nn.Module):
-
-    Preproc = SpiderEncoderBertPreproc
-    batched = True
-
-    def __init__(
-        self,
-        device,
-        preproc,
-        bert_token_type=False,
-        bert_version="bert-base-uncased",
-        summarize_header="avg",
-        include_in_memory=("question", "column", "table"),
-        rat_config={},
-        linking_config={},
-    ):
-        super().__init__()
-        self._device = device
-        self.preproc = preproc
-        self.bert_version = bert_version
-        self.bert_token_type = bert_token_type
-        self.linking_config = linking_config
-        self.base_enc_hidden_size = (
-            1024 if "large" in bert_version else 768
-        )
-        self.include_in_memory = include_in_memory
-
-        # ways to summarize header
-        assert summarize_header in ["first", "avg"]
-        self.summarize_header = summarize_header
-        self.enc_hidden_size = self.base_enc_hidden_size
-     
-        # rat
-        rat_modules = {"rat": rat.RAT, "none": rat.NoOpUpdate}
-        self.rat_update = registry.instantiate(
-            rat_modules[rat_config["name"]],
-            rat_config,
-            unused_keys={"name"},
-            device=self._device,
-            relations2id=preproc.relations2id,
-            hidden_size=self.enc_hidden_size,
-        )
-
-        if "electra" in bert_version:
-            modelclass = ElectraModel
-        elif "phobert" in bert_version:
-            modelclass = AutoModel
-        elif "bert" in bert_version:
-            modelclass = BertModel
-        else:
-            raise NotImplementedError
-        self.bert_model = modelclass.from_pretrained(bert_version)
-        self.tokenizer = self.preproc.tokenizer
-        # self.bert_model.resize_token_embeddings(
-        #    len(self.tokenizer)
-        # )  # several tokens added
-
-    def forward(self, desc, relation):
-        # TODO: abstract the operations of batching for bert
-        batch_token_lists = []
-
-        qs = self.tokenizer.text_to_ids(desc["question_text"], cls=True)
-        cols = [self.tokenizer.text_to_ids(c, cls=False) for c in desc["columns"]]
-        tabs = [self.tokenizer.text_to_ids(t, cls=False) for t in desc["tables"]]
-
-        token_list = (
-            qs + [c for col in cols for c in col] + [t for tab in tabs for t in tab]
-        )
-        assert self.tokenizer.check_bert_input_seq(token_list)
-        if (("phobert" in self.bert_version and 
-            len(token_list) <= 256) or
-            ("phobert" not in self.bert_version and len(token_list) <= 512)):
-
-            q_b = len(qs)
-            col_b = q_b + sum(len(c) for c in cols)
-            # leave out [CLS] and [SEP]
-            question_indexes = list(range(q_b))[1:-1]
-            # use the first/avg representation for column/table
-            column_indexes = np.cumsum(
-                [q_b] + [len(token_list) for token_list in cols[:-1]]
-            ).tolist()
-            table_indexes = np.cumsum(
-                [col_b] + [len(token_list) for token_list in tabs[:-1]]
-            ).tolist()
-            if self.summarize_header == "avg":
-                column_indexes_2 = np.cumsum(
-                    [q_b - 2] + [len(token_list) for token_list in cols]
-                ).tolist()[1:]
-                table_indexes_2 = np.cumsum(
-                    [col_b - 2] + [len(token_list) for token_list in tabs]
-                ).tolist()[1:]
-
-            # token_list is already indexed
-            indexed_token_list = token_list
-            batch_token_lists.append(indexed_token_list)
-
-            # add index for retrieving representations
-            question_rep_ids = torch.LongTensor(question_indexes).to(self._device)
-            column_rep_ids = torch.LongTensor(column_indexes).to(self._device)
-            table_rep_ids = torch.LongTensor(table_indexes).to(self._device)
-            if self.summarize_header == "avg":
-                assert all(i2 >= i1 for i1, i2 in zip(column_indexes, column_indexes_2))
-                column_rep_ids_2 = torch.LongTensor(column_indexes_2).to(self._device)
-                assert all(i2 >= i1 for i1, i2 in zip(table_indexes, table_indexes_2))
-                table_rep_ids_2 = torch.LongTensor(table_indexes_2).to(self._device)
-
-            (
-                padded_token_lists,
-                att_mask_lists,
-                tok_type_lists,
-            ) = self.tokenizer.pad_sequence_for_bert_batch(batch_token_lists)
-            tokens_tensor = torch.LongTensor(padded_token_lists).to(self._device)
-            att_masks_tensor = torch.LongTensor(att_mask_lists).to(self._device)
-
-            if self.bert_token_type:
-                tok_type_tensor = torch.LongTensor(tok_type_lists).to(self._device)
-                bert_output = self.bert_model(
-                    tokens_tensor,
-                    attention_mask=att_masks_tensor,
-                    token_type_ids=tok_type_tensor,
-                )[0]
-            else:
-                bert_output = self.bert_model(
-                    tokens_tensor, attention_mask=att_masks_tensor
-                )[0]
-
-            enc_output = bert_output
-
-            # assert len(long_seq_set) == 0  # remove them for now
-
-            # 2) rat update
-            # retrieve representations
-            plm_output = enc_output[0]
-            q_enc = plm_output[question_rep_ids]
-            col_enc = plm_output[column_rep_ids]
-            tab_enc = plm_output[table_rep_ids]
-
-            if self.summarize_header == "avg":
-                col_enc_2 = enc_output[0][column_rep_ids_2]
-                tab_enc_2 = enc_output[0][table_rep_ids_2]
-
-                col_enc = (col_enc + col_enc_2) / 2.0  # avg of first and last token
-                tab_enc = (tab_enc + tab_enc_2) / 2.0  # avg of first and last token
-        else:
-            q_enc, col_enc, tab_enc = self.encoder_long_seq(desc) 
-
-        
-        assert q_enc.size()[0] == len(desc["question_for_copying"])
-        assert col_enc.size()[0] == len(desc["columns"])
-        assert tab_enc.size()[0] == len(desc["tables"])
-
-        # rat update
-        # TODO: change this, question is in the protocal of build relations
-        
-        (
-            q_enc_new_item,
-            c_enc_new_item,
-            t_enc_new_item,
-        ) = self.rat_update.forward_unbatched(
-            desc,
-            q_enc.unsqueeze(1),
-            col_enc.unsqueeze(1),
-            tab_enc.unsqueeze(1),
-            relation,
-        )
-        
-        return (
-            q_enc_new_item,
-            c_enc_new_item,
-            t_enc_new_item,
-        )
-    
-    def _bert_encode(self, ids):
-        if not isinstance(ids[0], list):  # encode question words
-            tokens_tensor = torch.tensor([ids]).to(self._device)
-            outputs = self.bert_model(tokens_tensor)
-            return outputs[0][0, 1:-1]  # remove [CLS] and [SEP]
-        else:
-            max_len = max([len(it) for it in ids])
-            tok_ids = []
-            for item_ids in ids:
-                item_ids = item_ids + [self.tokenizer.pad_token_id] * (max_len - len(item_ids))
-                tok_ids.append(item_ids)
-
-            tokens_tensor = torch.tensor(tok_ids).to(self._device)
-            outputs = self.bert_model(tokens_tensor)
-            return outputs[0][:, 0, :]
-
-    def encoder_long_seq(self, desc):
-        """
-        Since bert cannot handle sequence longer than 512, each column/table is encoded individually
-        The representation of a column/table is the vector of the first token [CLS]
-        """
-        qs = self.tokenizer.text_to_ids(desc['question_text'], cls=True)
-        cols = [self.tokenizer.text_to_ids(c, cls=True) for c in desc['columns']]
-        tabs = [self.tokenizer.text_to_ids(t, cls=True) for t in desc['tables']]
-
-        enc_q = self._bert_encode(qs)
-        enc_col = self._bert_encode(cols)
-        enc_tab = self._bert_encode(tabs)
-        return enc_q, enc_col, enc_tab
-
-    
->>>>>>> 8c0eca50
+import collections
+import itertools
+import json
+import os
+
+import attr
+import nltk.corpus
+import torch
+import torchtext
+import numpy as np
+
+from tensor2struct.models import abstract_preproc
+from tensor2struct.utils import serialization, vocab, registry
+from tensor2struct.modules import rat, lstm, embedders, bert_tokenizer
+
+from transformers import BertModel, ElectraModel, AutoModel
+
+import logging
+
+logger = logging.getLogger("tensor2struct")
+
+
+@attr.s
+class SpiderEncoderState:
+    state = attr.ib()
+    memory = attr.ib()
+    question_memory = attr.ib()
+    schema_memory = attr.ib()
+    words_for_copying = attr.ib()
+
+    pointer_memories = attr.ib()
+    pointer_maps = attr.ib()
+
+    m2c_align_mat = attr.ib()
+    m2t_align_mat = attr.ib()
+
+    # for copying
+    tokenizer = attr.ib()
+
+    def find_word_occurrences(self, token):
+        occurrences = [i for i, w in enumerate(self.words_for_copying) if w == token]
+        if len(occurrences) > 0:
+            return occurrences[0]
+        else:
+            return None
+
+class SpiderEncoderBertPreproc(abstract_preproc.AbstractPreproc):
+    def __init__(
+        self,
+        save_path,
+        context,
+        bert_version="bert-base-uncased",
+        compute_sc_link=True,
+        compute_cv_link=True,
+    ):
+
+        self.data_dir = os.path.join(save_path, "enc")
+        self.texts = collections.defaultdict(list)
+        self.compute_sc_link = compute_sc_link
+        self.compute_cv_link = compute_cv_link
+        self.context_config = context
+
+        self.relations = set()
+
+        # TODO: should get types from the data
+        # column_types = ["text", "number", "time", "boolean", "others"]
+        # self.tokenizer.add_tokens([f"<type: {t}>" for t in column_types])
+        self.tokenizer_config = bert_version  # lazy init
+
+        self.context_cache = {}
+
+    @property
+    def tokenizer(self):
+        if not hasattr(self, "_tokenizer"):
+            self._tokenizer = bert_tokenizer.BERTokenizer(self.tokenizer_config)
+        return self._tokenizer
+
+    def validate_item(self, item, section):
+        num_words = (
+            len(item.text)
+            + sum(len(c.name) for c in item.schema.columns)
+            + sum(len(t.name) for t in item.schema.tables)
+        )
+        if "phobert" in self.tokenizer_config and num_words > 256:
+            logger.info(f"Found long seq in {item.schema.db_id}")
+            # return False, None
+            return True, True
+        if num_words > 512:
+            logger.info(f"Found long seq in {item.schema.db_id}")
+            return False, None
+        else:
+            return True, None
+
+    def add_item(self, item, section, validation_info):
+        preprocessed = self.preprocess_item(item, validation_info)
+        self.texts[section].append(preprocessed)
+
+        if section == "train":
+            for relation_name in itertools.chain(
+                preprocessed["schema_relations"].keys(),
+                preprocessed["sc_relations"].keys(),
+                preprocessed["cv_relations"].keys(),
+            ):
+                self.relations.add(relation_name)
+
+    def clear_items(self):
+        self.texts = collections.defaultdict(list)
+
+    def preprocess_item(self, item, validation_info):
+        q_text = " ".join(item.text)
+
+        # use the original words for copying, while they are not necessarily used for encoding
+        # question_for_copying = self.tokenizer.tokenize_and_lemmatize(q_text)
+        question_for_copying = self.tokenizer.tokenize_with_orig(q_text)
+
+        if item.schema.db_id in self.context_cache:
+            context = self.context_cache[item.schema.db_id]
+        else:
+            context = registry.construct(
+                "context",
+                self.context_config,
+                schema=item.schema,
+                tokenizer=self.tokenizer,
+            )
+            self.context_cache[item.schema.db_id] = context
+
+        preproc_schema = context.preproc_schema
+        schema_relations = context.compute_schema_relations()
+        sc_relations = (
+            context.compute_schema_linking(q_text) if self.compute_sc_link else {}
+        )
+        cv_relations = (
+            context.compute_cell_value_linking(q_text) if self.compute_cv_link else {}
+        )
+
+        return {
+            "question_text": q_text,
+            "question_for_copying": question_for_copying,
+            "db_id": item.schema.db_id,
+            "schema_relations": schema_relations,
+            "sc_relations": sc_relations,
+            "cv_relations": cv_relations,
+            "columns": preproc_schema.column_names,
+            "tables": preproc_schema.table_names,
+            "table_bounds": preproc_schema.table_bounds,
+            "column_to_table": preproc_schema.column_to_table,
+            "table_to_columns": preproc_schema.table_to_columns,
+            "foreign_keys": preproc_schema.foreign_keys,
+            "foreign_keys_tables": preproc_schema.foreign_keys_tables,
+            "primary_keys": preproc_schema.primary_keys,
+        }
+
+    def save(self):
+        os.makedirs(self.data_dir, exist_ok=True)
+        # self.tokenizer.save_pretrained(self.data_dir)
+
+        default_relations = registry.lookup(
+            "context", self.context_config["name"]
+        ).get_default_relations()
+        self.relations = sorted(self.relations.union(default_relations))
+        print(f"{len(self.relations)} relations extracted")
+        with open(os.path.join(self.data_dir, "relations.json"), "w") as f:
+            json.dump(self.relations, f)
+
+        for section, texts in self.texts.items():
+            with open(os.path.join(self.data_dir, section + ".jsonl"), "w") as f:
+                for text in texts:
+                    f.write(json.dumps(text, ensure_ascii=False))
+                    f.write("\n")
+
+    def load(self):
+        # self.tokenizer = BertTokenizer.from_pretrained(self.data_dir)
+        with open(os.path.join(self.data_dir, "relations.json"), "r") as f:
+            relations = json.load(f)
+            self.relations = sorted(relations)
+        self.relations2id = {r: ind for ind, r in enumerate(self.relations)}
+
+    def dataset(self, section):
+        # for codalab eval
+        if len(self.texts[section]) > 0:
+            return self.texts[section]
+        else:
+            return [
+                json.loads(line)
+                for line in open(os.path.join(self.data_dir, section + ".jsonl"))
+            ]
+
+
+@registry.register("encoder", "spider-bert")
+class SpiderEncoderBert(torch.nn.Module):
+
+    Preproc = SpiderEncoderBertPreproc
+    batched = True
+
+    def __init__(
+        self,
+        device,
+        preproc,
+        bert_token_type=False,
+        bert_version="bert-base-uncased",
+        summarize_header="avg",
+        include_in_memory=("question", "column", "table"),
+        rat_config={},
+        linking_config={},
+    ):
+        super().__init__()
+        self._device = device
+        self.preproc = preproc
+        self.bert_version = bert_version
+        self.bert_token_type = bert_token_type
+        self.base_enc_hidden_size = (
+            1024 if "large" in bert_version else 768
+        )
+        self.include_in_memory = include_in_memory
+
+        # ways to summarize header
+        assert summarize_header in ["first", "avg"]
+        self.summarize_header = summarize_header
+        self.enc_hidden_size = self.base_enc_hidden_size
+
+        # matching
+        self.schema_linking = registry.construct(
+            "schema_linking", linking_config, preproc=preproc, device=device,
+        )
+
+        # rat
+        rat_modules = {"rat": rat.RAT, "none": rat.NoOpUpdate}
+        self.rat_update = registry.instantiate(
+            rat_modules[rat_config["name"]],
+            rat_config,
+            unused_keys={"name"},
+            device=self._device,
+            relations2id=preproc.relations2id,
+            hidden_size=self.enc_hidden_size,
+        )
+
+        # aligner
+        self.aligner = rat.AlignmentWithRAT(
+            device=device,
+            hidden_size=self.enc_hidden_size,
+            relations2id=preproc.relations2id,
+            enable_latent_relations=False,
+        )
+
+        if "electra" in bert_version:
+            modelclass = ElectraModel
+        elif "phobert" in bert_version:
+            modelclass = AutoModel
+        elif "bert" in bert_version:
+            modelclass = BertModel
+        else:
+            raise NotImplementedError
+        self.bert_model = modelclass.from_pretrained(bert_version)
+        self.tokenizer = self.preproc.tokenizer
+        # self.bert_model.resize_token_embeddings(
+        #    len(self.tokenizer)
+        # )  # several tokens added
+
+    def forward(self, descs):
+        # TODO: abstract the operations of batching for bert
+        batch_token_lists = []
+        batch_id_to_retrieve_question = []
+        batch_id_to_retrieve_column = []
+        batch_id_to_retrieve_table = []
+        if self.summarize_header == "avg":
+            batch_id_to_retrieve_column_2 = []
+            batch_id_to_retrieve_table_2 = []
+        long_seq_set = set()
+        batch_id_map = {}  # some long examples are not included
+
+        # 1) retrieve bert pre-trained embeddings
+        for batch_idx, desc in enumerate(descs):
+            qs = self.tokenizer.text_to_ids(desc["question_text"], cls=True)
+            cols = [self.tokenizer.text_to_ids(c, cls=False) for c in desc["columns"]]
+            tabs = [self.tokenizer.text_to_ids(t, cls=False) for t in desc["tables"]]
+
+            token_list = (
+                qs + [c for col in cols for c in col] + [t for tab in tabs for t in tab]
+            )
+            assert self.tokenizer.check_bert_input_seq(token_list)
+            if "phobert" in self.bert_version and len(token_list) > 256:
+                long_seq_set.add(batch_idx)
+                continue
+
+            elif len(token_list) > 512:
+                long_seq_set.add(batch_idx)
+                continue
+
+            q_b = len(qs)
+            col_b = q_b + sum(len(c) for c in cols)
+            # leave out [CLS] and [SEP]
+            question_indexes = list(range(q_b))[1:-1]
+            # use the first/avg representation for column/table
+            column_indexes = np.cumsum(
+                [q_b] + [len(token_list) for token_list in cols[:-1]]
+            ).tolist()
+            table_indexes = np.cumsum(
+                [col_b] + [len(token_list) for token_list in tabs[:-1]]
+            ).tolist()
+            if self.summarize_header == "avg":
+                column_indexes_2 = np.cumsum(
+                    [q_b - 2] + [len(token_list) for token_list in cols]
+                ).tolist()[1:]
+                table_indexes_2 = np.cumsum(
+                    [col_b - 2] + [len(token_list) for token_list in tabs]
+                ).tolist()[1:]
+
+            # token_list is already indexed
+            indexed_token_list = token_list
+            batch_token_lists.append(indexed_token_list)
+
+            # add index for retrieving representations
+            question_rep_ids = torch.LongTensor(question_indexes).to(self._device)
+            batch_id_to_retrieve_question.append(question_rep_ids)
+            column_rep_ids = torch.LongTensor(column_indexes).to(self._device)
+            batch_id_to_retrieve_column.append(column_rep_ids)
+            table_rep_ids = torch.LongTensor(table_indexes).to(self._device)
+            batch_id_to_retrieve_table.append(table_rep_ids)
+            if self.summarize_header == "avg":
+                assert all(i2 >= i1 for i1, i2 in zip(column_indexes, column_indexes_2))
+                column_rep_ids_2 = torch.LongTensor(column_indexes_2).to(self._device)
+                batch_id_to_retrieve_column_2.append(column_rep_ids_2)
+                assert all(i2 >= i1 for i1, i2 in zip(table_indexes, table_indexes_2))
+                table_rep_ids_2 = torch.LongTensor(table_indexes_2).to(self._device)
+                batch_id_to_retrieve_table_2.append(table_rep_ids_2)
+
+            batch_id_map[batch_idx] = len(batch_id_map)
+
+        if len(long_seq_set) < len(descs):
+            (
+                padded_token_lists,
+                att_mask_lists,
+                tok_type_lists,
+            ) = self.tokenizer.pad_sequence_for_bert_batch(batch_token_lists)
+            tokens_tensor = torch.LongTensor(padded_token_lists).to(self._device)
+            att_masks_tensor = torch.LongTensor(att_mask_lists).to(self._device)
+
+            if self.bert_token_type:
+                tok_type_tensor = torch.LongTensor(tok_type_lists).to(self._device)
+                bert_output = self.bert_model(
+                    tokens_tensor,
+                    attention_mask=att_masks_tensor,
+                    token_type_ids=tok_type_tensor,
+                )[0]
+            else:
+                bert_output = self.bert_model(
+                    tokens_tensor, attention_mask=att_masks_tensor
+                )[0]
+
+            enc_output = bert_output
+
+        column_pointer_maps = [
+            {i: [i] for i in range(len(desc["columns"]))} for desc in descs
+        ]
+        table_pointer_maps = [
+            {i: [i] for i in range(len(desc["tables"]))} for desc in descs
+        ]
+
+        # assert len(long_seq_set) == 0  # remove them for now
+
+        # 2) rat update
+        result = []
+        for batch_idx, desc in enumerate(descs):
+            # retrieve representations
+            if batch_idx in long_seq_set:
+                q_enc, col_enc, tab_enc = self.encoder_long_seq(desc) 
+            else:
+                bert_batch_idx = batch_id_map[batch_idx]
+                q_enc = enc_output[bert_batch_idx][
+                    batch_id_to_retrieve_question[bert_batch_idx]
+                ]
+                col_enc = enc_output[bert_batch_idx][
+                    batch_id_to_retrieve_column[bert_batch_idx]
+                ]
+                tab_enc = enc_output[bert_batch_idx][
+                    batch_id_to_retrieve_table[bert_batch_idx]
+                ]
+
+                if self.summarize_header == "avg":
+                    col_enc_2 = enc_output[bert_batch_idx][
+                        batch_id_to_retrieve_column_2[bert_batch_idx]
+                    ]
+                    tab_enc_2 = enc_output[bert_batch_idx][
+                        batch_id_to_retrieve_table_2[bert_batch_idx]
+                    ]
+
+                    col_enc = (col_enc + col_enc_2) / 2.0  # avg of first and last token
+                    tab_enc = (tab_enc + tab_enc_2) / 2.0  # avg of first and last token
+
+            words_for_copying = desc["question_for_copying"]
+            assert q_enc.size()[0] == len(words_for_copying)
+            assert col_enc.size()[0] == len(desc["columns"])
+            assert tab_enc.size()[0] == len(desc["tables"])
+
+            # rat update
+            # TODO: change this, question is in the protocal of build relations
+            desc["question"] = words_for_copying
+            relation = self.schema_linking(desc)
+            (
+                q_enc_new_item,
+                c_enc_new_item,
+                t_enc_new_item,
+            ) = self.rat_update.forward_unbatched(
+                desc,
+                q_enc.unsqueeze(1),
+                col_enc.unsqueeze(1),
+                tab_enc.unsqueeze(1),
+                relation,
+            )
+
+            # attention memory
+            memory = []
+            if "question" in self.include_in_memory:
+                memory.append(q_enc_new_item)
+            if "column" in self.include_in_memory:
+                memory.append(c_enc_new_item)
+            if "table" in self.include_in_memory:
+                memory.append(t_enc_new_item)
+            memory = torch.cat(memory, dim=1)
+
+            # alignment matrix
+            align_mat_item = self.aligner(
+                desc, q_enc_new_item, c_enc_new_item, t_enc_new_item, relation
+            )
+
+            result.append(
+                SpiderEncoderState(
+                    state=None,
+                    words_for_copying=words_for_copying,
+                    tokenizer=self.tokenizer,
+                    memory=memory,
+                    question_memory=q_enc_new_item,
+                    schema_memory=torch.cat((c_enc_new_item, t_enc_new_item), dim=1),
+                    pointer_memories={
+                        "column": c_enc_new_item,
+                        "table": t_enc_new_item,
+                    },
+                    pointer_maps={
+                        "column": column_pointer_maps[batch_idx],
+                        "table": table_pointer_maps[batch_idx],
+                    },
+                    m2c_align_mat=align_mat_item[0],
+                    m2t_align_mat=align_mat_item[1],
+                )
+            )
+        return result
+    
+    def _bert_encode(self, ids):
+        if not isinstance(ids[0], list):  # encode question words
+            tokens_tensor = torch.tensor([ids]).to(self._device)
+            outputs = self.bert_model(tokens_tensor)
+            return outputs[0][0, 1:-1]  # remove [CLS] and [SEP]
+        else:
+            max_len = max([len(it) for it in ids])
+            tok_ids = []
+            for item_ids in ids:
+                item_ids = item_ids + [self.tokenizer.pad_token_id] * (max_len - len(item_ids))
+                tok_ids.append(item_ids)
+
+            tokens_tensor = torch.tensor(tok_ids).to(self._device)
+            outputs = self.bert_model(tokens_tensor)
+            return outputs[0][:, 0, :]
+
+    def encoder_long_seq(self, desc):
+        """
+        Since bert cannot handle sequence longer than 512, each column/table is encoded individually
+        The representation of a column/table is the vector of the first token [CLS]
+        """
+        qs = self.tokenizer.text_to_ids(desc['question_text'], cls=True)
+        cols = [self.tokenizer.text_to_ids(c, cls=True) for c in desc['columns']]
+        tabs = [self.tokenizer.text_to_ids(t, cls=True) for t in desc['tables']]
+
+        enc_q = self._bert_encode(qs)
+        enc_col = self._bert_encode(cols)
+        enc_tab = self._bert_encode(tabs)
+        return enc_q, enc_col, enc_tab
+
+@registry.register("pretrainedlm", "bert-encoder")
+class BertEncoder(torch.nn.Module):
+    Preproc = SpiderEncoderBertPreproc
+    batched = True
+
+    def __init__(
+        self,
+        device,
+        preproc,
+        bert_token_type=False,
+        bert_version="bert-base-uncased",
+        summarize_header="avg",
+    ):
+        super().__init__()
+        self._device = device
+        self.preproc = preproc
+        self.bert_version = bert_version
+        self.bert_token_type = bert_token_type
+        self.base_enc_hidden_size = (
+            1024 if "large" in bert_version else 768
+        )
+
+        # ways to summarize header
+        assert summarize_header in ["first", "avg"]
+        self.summarize_header = summarize_header
+        self.enc_hidden_size = self.base_enc_hidden_size
+
+
+        if "electra" in bert_version:
+            modelclass = ElectraModel
+        elif "phobert" in bert_version:
+            modelclass = AutoModel
+        elif "bert" in bert_version:
+            modelclass = BertModel
+        else:
+            raise NotImplementedError
+        self.bert_model = modelclass.from_pretrained(bert_version)
+        self.tokenizer = self.preproc.tokenizer
+        # self.bert_model.resize_token_embeddings(
+        #    len(self.tokenizer)
+        # )  # several tokens added
+
+    def forward(self, descs):
+        # TODO: abstract the operations of batching for bert
+        batch_token_lists = []
+        batch_id_to_retrieve_question = []
+        batch_id_to_retrieve_column = []
+        batch_id_to_retrieve_table = []
+        if self.summarize_header == "avg":
+            batch_id_to_retrieve_column_2 = []
+            batch_id_to_retrieve_table_2 = []
+        long_seq_set = set()
+        batch_id_map = {}  # some long examples are not included
+
+        # 1) retrieve bert pre-trained embeddings
+        for batch_idx, desc in enumerate(descs):
+            qs = self.tokenizer.text_to_ids(desc["question_text"], cls=True)
+            cols = [self.tokenizer.text_to_ids(c, cls=False) for c in desc["columns"]]
+            tabs = [self.tokenizer.text_to_ids(t, cls=False) for t in desc["tables"]]
+
+            token_list = (
+                qs + [c for col in cols for c in col] + [t for tab in tabs for t in tab]
+            )
+            assert self.tokenizer.check_bert_input_seq(token_list)
+            if "phobert" in self.bert_version and len(token_list) > 256:
+                long_seq_set.add(batch_idx)
+                continue
+
+            elif len(token_list) > 512:
+                long_seq_set.add(batch_idx)
+                continue
+
+            q_b = len(qs)
+            col_b = q_b + sum(len(c) for c in cols)
+            # leave out [CLS] and [SEP]
+            question_indexes = list(range(q_b))[1:-1]
+            # use the first/avg representation for column/table
+            column_indexes = np.cumsum(
+                [q_b] + [len(token_list) for token_list in cols[:-1]]
+            ).tolist()
+            table_indexes = np.cumsum(
+                [col_b] + [len(token_list) for token_list in tabs[:-1]]
+            ).tolist()
+            if self.summarize_header == "avg":
+                column_indexes_2 = np.cumsum(
+                    [q_b - 2] + [len(token_list) for token_list in cols]
+                ).tolist()[1:]
+                table_indexes_2 = np.cumsum(
+                    [col_b - 2] + [len(token_list) for token_list in tabs]
+                ).tolist()[1:]
+
+            # token_list is already indexed
+            indexed_token_list = token_list
+            batch_token_lists.append(indexed_token_list)
+
+            # add index for retrieving representations
+            question_rep_ids = torch.LongTensor(question_indexes).to(self._device)
+            batch_id_to_retrieve_question.append(question_rep_ids)
+            column_rep_ids = torch.LongTensor(column_indexes).to(self._device)
+            batch_id_to_retrieve_column.append(column_rep_ids)
+            table_rep_ids = torch.LongTensor(table_indexes).to(self._device)
+            batch_id_to_retrieve_table.append(table_rep_ids)
+            if self.summarize_header == "avg":
+                assert all(i2 >= i1 for i1, i2 in zip(column_indexes, column_indexes_2))
+                column_rep_ids_2 = torch.LongTensor(column_indexes_2).to(self._device)
+                batch_id_to_retrieve_column_2.append(column_rep_ids_2)
+                assert all(i2 >= i1 for i1, i2 in zip(table_indexes, table_indexes_2))
+                table_rep_ids_2 = torch.LongTensor(table_indexes_2).to(self._device)
+                batch_id_to_retrieve_table_2.append(table_rep_ids_2)
+
+            batch_id_map[batch_idx] = len(batch_id_map)
+
+        if len(long_seq_set) < len(descs):
+            (
+                padded_token_lists,
+                att_mask_lists,
+                tok_type_lists,
+            ) = self.tokenizer.pad_sequence_for_bert_batch(batch_token_lists)
+            tokens_tensor = torch.LongTensor(padded_token_lists).to(self._device)
+            att_masks_tensor = torch.LongTensor(att_mask_lists).to(self._device)
+
+            if self.bert_token_type:
+                tok_type_tensor = torch.LongTensor(tok_type_lists).to(self._device)
+                bert_output = self.bert_model(
+                    tokens_tensor,
+                    attention_mask=att_masks_tensor,
+                    token_type_ids=tok_type_tensor,
+                )[0]
+            else:
+                bert_output = self.bert_model(
+                    tokens_tensor, attention_mask=att_masks_tensor
+                )[0]
+
+            enc_output = bert_output
+
+        # assert len(long_seq_set) == 0  # remove them for now
+
+        # 2) rat update
+        output = []
+        for batch_idx, desc in enumerate(descs):
+            # retrieve representations
+            if batch_idx in long_seq_set:
+                q_enc, col_enc, tab_enc = self.encoder_long_seq(desc) 
+            else:
+                bert_batch_idx = batch_id_map[batch_idx]
+                q_enc = enc_output[bert_batch_idx][
+                    batch_id_to_retrieve_question[bert_batch_idx]
+                ]
+                col_enc = enc_output[bert_batch_idx][
+                    batch_id_to_retrieve_column[bert_batch_idx]
+                ]
+                tab_enc = enc_output[bert_batch_idx][
+                    batch_id_to_retrieve_table[bert_batch_idx]
+                ]
+
+                if self.summarize_header == "avg":
+                    col_enc_2 = enc_output[bert_batch_idx][
+                        batch_id_to_retrieve_column_2[bert_batch_idx]
+                    ]
+                    tab_enc_2 = enc_output[bert_batch_idx][
+                        batch_id_to_retrieve_table_2[bert_batch_idx]
+                    ]
+
+                    col_enc = (col_enc + col_enc_2) / 2.0  # avg of first and last token
+                    tab_enc = (tab_enc + tab_enc_2) / 2.0  # avg of first and last token
+
+            words_for_copying = desc["question_for_copying"]
+            assert q_enc.size()[0] == len(words_for_copying)
+            assert col_enc.size()[0] == len(desc["columns"])
+            assert tab_enc.size()[0] == len(desc["tables"])
+
+            # rat update
+            # TODO: change this, question is in the protocal of build relations
+            desc["question"] = words_for_copying
+            output.append(
+                (
+                    q_enc,
+                    col_enc,
+                    tab_enc
+                )
+            )
+        return output
+    
+    def _bert_encode(self, ids):
+        if not isinstance(ids[0], list):  # encode question words
+            tokens_tensor = torch.tensor([ids]).to(self._device)
+            outputs = self.bert_model(tokens_tensor)
+            return outputs[0][0, 1:-1]  # remove [CLS] and [SEP]
+        else:
+            max_len = max([len(it) for it in ids])
+            tok_ids = []
+            for item_ids in ids:
+                item_ids = item_ids + [self.tokenizer.pad_token_id] * (max_len - len(item_ids))
+                tok_ids.append(item_ids)
+
+            tokens_tensor = torch.tensor(tok_ids).to(self._device)
+            outputs = self.bert_model(tokens_tensor)
+            return outputs[0][:, 0, :]
+
+    def encoder_long_seq(self, desc):
+        """
+        Since bert cannot handle sequence longer than 512, each column/table is encoded individually
+        The representation of a column/table is the vector of the first token [CLS]
+        """
+        qs = self.tokenizer.text_to_ids(desc['question_text'], cls=True)
+        cols = [self.tokenizer.text_to_ids(c, cls=True) for c in desc['columns']]
+        tabs = [self.tokenizer.text_to_ids(t, cls=True) for t in desc['tables']]
+
+        enc_q = self._bert_encode(qs)
+        enc_col = self._bert_encode(cols)
+        enc_tab = self._bert_encode(tabs)
+        return enc_q, enc_col, enc_tab
+    
+# Encoder without language model
+@registry.register("encoder", "spider-bert-truncatedV2")
+class SpiderEncoderBertTruncated(torch.nn.Module):
+    
+    Preproc = SpiderEncoderBertPreproc
+    batched = True
+
+    def __init__(
+        self,
+        device,
+        preproc,
+        bert_version="bert-base-uncased",
+        include_in_memory=("question", "column", "table"),
+        rat_config={},
+        linking_config={},
+    ):
+        super().__init__()
+        self._device = device
+        self.preproc = preproc
+        self.linking_config = linking_config
+        self.include_in_memory = include_in_memory
+        self.base_enc_hidden_size = (
+            1024 if "large" in bert_version else 768
+        )
+        self.enc_hidden_size = self.base_enc_hidden_size
+     
+        # rat
+        rat_modules = {"rat": rat.RAT, "none": rat.NoOpUpdate}
+        self.rat_update = registry.instantiate(
+            rat_modules[rat_config["name"]],
+            rat_config,
+            unused_keys={"name"},
+            device=self._device,
+            relations2id=preproc.relations2id,
+            hidden_size=self.enc_hidden_size,
+        )
+
+        self.tokenizer = self.preproc.tokenizer
+        # self.bert_model.resize_token_embeddings(
+        #    len(self.tokenizer)
+        # )  # several tokens added
+
+    def forward(self, desc, plm_output, relation):
+        # TODO: abstract the operations of batching for bert
+
+        (q_enc, col_enc, tab_enc) = plm_output
+        assert q_enc.size()[0] == len(desc["question_for_copying"])
+        assert col_enc.size()[0] == len(desc["columns"])
+        assert tab_enc.size()[0] == len(desc["tables"])
+
+        # rat update
+        # TODO: change this, question is in the protocal of build relations
+        
+        (
+            q_enc_new_item,
+            c_enc_new_item,
+            t_enc_new_item,
+        ) = self.rat_update.forward_unbatched(
+            desc,
+            q_enc.unsqueeze(1),
+            col_enc.unsqueeze(1),
+            tab_enc.unsqueeze(1),
+            relation,
+        )
+        
+        return (
+            q_enc_new_item,
+            c_enc_new_item,
+            t_enc_new_item,
+        )
+    
+@registry.register("encoder", "spider-bert-truncated")
+class SpiderEncoderBertTruncated(torch.nn.Module):
+
+    Preproc = SpiderEncoderBertPreproc
+    batched = True
+
+    def __init__(
+        self,
+        device,
+        preproc,
+        bert_token_type=False,
+        bert_version="bert-base-uncased",
+        summarize_header="avg",
+        include_in_memory=("question", "column", "table"),
+        rat_config={},
+        linking_config={},
+    ):
+        super().__init__()
+        self._device = device
+        self.preproc = preproc
+        self.bert_version = bert_version
+        self.bert_token_type = bert_token_type
+        self.linking_config = linking_config
+        self.base_enc_hidden_size = (
+            1024 if "large" in bert_version else 768
+        )
+        self.include_in_memory = include_in_memory
+
+        # ways to summarize header
+        assert summarize_header in ["first", "avg"]
+        self.summarize_header = summarize_header
+        self.enc_hidden_size = self.base_enc_hidden_size
+     
+        # rat
+        rat_modules = {"rat": rat.RAT, "none": rat.NoOpUpdate}
+        self.rat_update = registry.instantiate(
+            rat_modules[rat_config["name"]],
+            rat_config,
+            unused_keys={"name"},
+            device=self._device,
+            relations2id=preproc.relations2id,
+            hidden_size=self.enc_hidden_size,
+        )
+
+        if "electra" in bert_version:
+            modelclass = ElectraModel
+        elif "phobert" in bert_version:
+            modelclass = AutoModel
+        elif "bert" in bert_version:
+            modelclass = BertModel
+        else:
+            raise NotImplementedError
+        self.bert_model = modelclass.from_pretrained(bert_version)
+        self.tokenizer = self.preproc.tokenizer
+        # self.bert_model.resize_token_embeddings(
+        #    len(self.tokenizer)
+        # )  # several tokens added
+
+    def forward(self, desc, relation):
+        # TODO: abstract the operations of batching for bert
+        batch_token_lists = []
+
+        qs = self.tokenizer.text_to_ids(desc["question_text"], cls=True)
+        cols = [self.tokenizer.text_to_ids(c, cls=False) for c in desc["columns"]]
+        tabs = [self.tokenizer.text_to_ids(t, cls=False) for t in desc["tables"]]
+
+        token_list = (
+            qs + [c for col in cols for c in col] + [t for tab in tabs for t in tab]
+        )
+        assert self.tokenizer.check_bert_input_seq(token_list)
+        if (("phobert" in self.bert_version and 
+            len(token_list) <= 256) or
+            ("phobert" not in self.bert_version and len(token_list) <= 512)):
+
+            q_b = len(qs)
+            col_b = q_b + sum(len(c) for c in cols)
+            # leave out [CLS] and [SEP]
+            question_indexes = list(range(q_b))[1:-1]
+            # use the first/avg representation for column/table
+            column_indexes = np.cumsum(
+                [q_b] + [len(token_list) for token_list in cols[:-1]]
+            ).tolist()
+            table_indexes = np.cumsum(
+                [col_b] + [len(token_list) for token_list in tabs[:-1]]
+            ).tolist()
+            if self.summarize_header == "avg":
+                column_indexes_2 = np.cumsum(
+                    [q_b - 2] + [len(token_list) for token_list in cols]
+                ).tolist()[1:]
+                table_indexes_2 = np.cumsum(
+                    [col_b - 2] + [len(token_list) for token_list in tabs]
+                ).tolist()[1:]
+
+            # token_list is already indexed
+            indexed_token_list = token_list
+            batch_token_lists.append(indexed_token_list)
+
+            # add index for retrieving representations
+            question_rep_ids = torch.LongTensor(question_indexes).to(self._device)
+            column_rep_ids = torch.LongTensor(column_indexes).to(self._device)
+            table_rep_ids = torch.LongTensor(table_indexes).to(self._device)
+            if self.summarize_header == "avg":
+                assert all(i2 >= i1 for i1, i2 in zip(column_indexes, column_indexes_2))
+                column_rep_ids_2 = torch.LongTensor(column_indexes_2).to(self._device)
+                assert all(i2 >= i1 for i1, i2 in zip(table_indexes, table_indexes_2))
+                table_rep_ids_2 = torch.LongTensor(table_indexes_2).to(self._device)
+
+            (
+                padded_token_lists,
+                att_mask_lists,
+                tok_type_lists,
+            ) = self.tokenizer.pad_sequence_for_bert_batch(batch_token_lists)
+            tokens_tensor = torch.LongTensor(padded_token_lists).to(self._device)
+            att_masks_tensor = torch.LongTensor(att_mask_lists).to(self._device)
+
+            if self.bert_token_type:
+                tok_type_tensor = torch.LongTensor(tok_type_lists).to(self._device)
+                bert_output = self.bert_model(
+                    tokens_tensor,
+                    attention_mask=att_masks_tensor,
+                    token_type_ids=tok_type_tensor,
+                )[0]
+            else:
+                bert_output = self.bert_model(
+                    tokens_tensor, attention_mask=att_masks_tensor
+                )[0]
+
+            enc_output = bert_output
+
+            # assert len(long_seq_set) == 0  # remove them for now
+
+            # 2) rat update
+            # retrieve representations
+            plm_output = enc_output[0]
+            q_enc = plm_output[question_rep_ids]
+            col_enc = plm_output[column_rep_ids]
+            tab_enc = plm_output[table_rep_ids]
+
+            if self.summarize_header == "avg":
+                col_enc_2 = enc_output[0][column_rep_ids_2]
+                tab_enc_2 = enc_output[0][table_rep_ids_2]
+
+                col_enc = (col_enc + col_enc_2) / 2.0  # avg of first and last token
+                tab_enc = (tab_enc + tab_enc_2) / 2.0  # avg of first and last token
+        else:
+            q_enc, col_enc, tab_enc = self.encoder_long_seq(desc) 
+
+        
+        assert q_enc.size()[0] == len(desc["question_for_copying"])
+        assert col_enc.size()[0] == len(desc["columns"])
+        assert tab_enc.size()[0] == len(desc["tables"])
+
+        # rat update
+        # TODO: change this, question is in the protocal of build relations
+        
+        (
+            q_enc_new_item,
+            c_enc_new_item,
+            t_enc_new_item,
+        ) = self.rat_update.forward_unbatched(
+            desc,
+            q_enc.unsqueeze(1),
+            col_enc.unsqueeze(1),
+            tab_enc.unsqueeze(1),
+            relation,
+        )
+        
+        return (
+            q_enc_new_item,
+            c_enc_new_item,
+            t_enc_new_item,
+        )
+    
+    def _bert_encode(self, ids):
+        if not isinstance(ids[0], list):  # encode question words
+            tokens_tensor = torch.tensor([ids]).to(self._device)
+            outputs = self.bert_model(tokens_tensor)
+            return outputs[0][0, 1:-1]  # remove [CLS] and [SEP]
+        else:
+            max_len = max([len(it) for it in ids])
+            tok_ids = []
+            for item_ids in ids:
+                item_ids = item_ids + [self.tokenizer.pad_token_id] * (max_len - len(item_ids))
+                tok_ids.append(item_ids)
+
+            tokens_tensor = torch.tensor(tok_ids).to(self._device)
+            outputs = self.bert_model(tokens_tensor)
+            return outputs[0][:, 0, :]
+
+    def encoder_long_seq(self, desc):
+        """
+        Since bert cannot handle sequence longer than 512, each column/table is encoded individually
+        The representation of a column/table is the vector of the first token [CLS]
+        """
+        qs = self.tokenizer.text_to_ids(desc['question_text'], cls=True)
+        cols = [self.tokenizer.text_to_ids(c, cls=True) for c in desc['columns']]
+        tabs = [self.tokenizer.text_to_ids(t, cls=True) for t in desc['tables']]
+
+        enc_q = self._bert_encode(qs)
+        enc_col = self._bert_encode(cols)
+        enc_tab = self._bert_encode(tabs)
+        return enc_q, enc_col, enc_tab
+
+    