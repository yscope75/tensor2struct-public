<<<<<<< HEAD
import argparse
import collections
import copy
import datetime
import json
import os
import logging
import itertools

import _jsonnet
import attr
import numpy as np
import torch
import wandb

from tensor2struct.commands import train
from tensor2struct.training import maml
from tensor2struct.utils import registry, random_state, vocab
from tensor2struct.utils import saver as saver_mod


@attr.s
class MetaTrainConfig(train.TrainConfig):
    # kw_only is required for inheritance
    inner_opt = attr.ib(kw_only=True)
    first_order = attr.ib(kw_only=True, default=False)
    data_scheduler = attr.ib(kw_only=True)


class MetaTrainer(train.Trainer):
    def load_train_config(self):
        self.train_config = registry.instantiate(
            MetaTrainConfig, self.config["meta_train"]
        )

        if self.train_config.num_batch_accumulated > 1:
            self.logger.warn("Batch accumulation is used only at MAML-step level")
            raise NotImplementedError

    def load_optimizer(self, config):
        with self.init_random:
            # 0. create inner_optimizer
            inner_parameters = self.model.get_trainable_parameters()
            inner_optimizer = registry.construct(
                "optimizer", self.train_config.inner_opt, params=inner_parameters
            )

            # 1. MAML trainer, might add new parameters to the optimizer, e.g., step size
            maml_trainer = maml.MAML(
                model=self.model,
                inner_opt=inner_optimizer,
                device=self.device,
                first_order=self.train_config.first_order,
            )
            maml_trainer.to(self.device)

            opt_params = maml_trainer.get_inner_opt_params()
            self.logger.info(f"{len(opt_params)} opt meta parameters")

            # 2. Outer optimizer
            optimizer = registry.construct(
                "optimizer",
                config["optimizer"],
                params=itertools.chain(
                    self.model.get_trainable_parameters(), opt_params
                ),
            )

            lr_scheduler = registry.construct(
                "lr_scheduler",
                config.get("lr_scheduler", {"name": "noop"}),
                param_groups=optimizer.param_groups,
            )
            return inner_optimizer, maml_trainer, optimizer, lr_scheduler

    def load_train_data(self):
        with self.data_random:
            train_data = self.model_preproc.dataset("train")
            train_data_scheduler = registry.construct(
                "data_scheduler",
                self.train_config.data_scheduler,
                examples=train_data,
                max_train_step=self.train_config.max_steps,
            )
        return train_data_scheduler

    def step(
        self,
        config,
        train_data_scheduler,
        maml_trainer,
        optimizer,
        lr_scheduler,
        last_step,
    ):
        task = train_data_scheduler.get_batch(last_step)
        with self.model_random:
            inner_batch, outer_batches = task
            ret_dic = maml_trainer.meta_train(self.model, inner_batch, outer_batches)
            loss = ret_dic["loss"]

            if self.train_config.clip_grad:
                self.logger.warn("Clip grad is only designed for BERT finetune")

            optimizer.step()
            optimizer.zero_grad()

            # log lr for each step
            outer_lr = lr_scheduler.update_lr(last_step)
            if outer_lr is None:
                outer_lr = [param["lr"] for param in optimizer.param_groups]
            inner_lr = [param["lr"] for param in maml_trainer.inner_opt.param_groups]

        # Report metrics and lr
        if last_step % self.train_config.report_every_n == 0:
            self.logger.info("Step {}: loss={:.4f}".format(last_step, loss))
            self.logger.info(f"Step {last_step}, lr={inner_lr, outer_lr}")
            wandb.log({"train_loss": loss}, step=last_step)
            for idx, lr in enumerate(inner_lr):
                wandb.log({f"inner_lr_{idx}": lr}, step=last_step)
            for idx, lr in enumerate(outer_lr):
                wandb.log({f"outer_lr_{idx}": lr}, step=last_step)

    def train(self, config, modeldir):
        inner_optimizer, maml_trainer, optimizer, lr_scheduler = self.load_optimizer(
            config
        )
        saver, last_step = self.load_saver(
            config,
            modeldir,
            inner_optimizer=inner_optimizer,
            optimizer=optimizer,
            maml_trainner=maml_trainer,
        )

        train_data_scheduler = self.load_train_data()
        train_eval_data_loader, val_data_loader = self.load_eval_data()

        # 5. Start training loop
        with self.data_random:
            while last_step < self.train_config.max_steps:
                self.eval_model(last_step, train_eval_data_loader, val_data_loader)

                try:
                    self.step(
                        config,
                        train_data_scheduler,
                        maml_trainer,
                        optimizer,
                        lr_scheduler,
                        last_step,
                    )
                    last_step += 1
                    self.save_state(saver, modeldir, last_step)
                except RuntimeError as e:
                    # it seems to work for meta-train
                    err_msg = str(e)
                    self.logger.warn(f"Step Failed {err_msg}")

            saver.save(modeldir, last_step)

class MetaTrainerV2(train.Trainer):
    def load_train_config(self):
        self.train_config = registry.instantiate(
            MetaTrainConfig, self.config["meta_train"]
        )

        if self.train_config.num_batch_accumulated > 1:
            self.logger.warn("Batch accumulation is used only at MAML-step level")
            raise NotImplementedError

    def load_optimizer(self, config):
        with self.init_random:

            # 1. MAML trainer, might add new parameters to the optimizer, e.g., step size
            maml_trainer = maml.MAML(
                model=self.model,
                device=self.device,
                first_order=self.train_config.first_order,
            )
            maml_trainer.to(self.device)
            # 2. Outer optimizer
            optimizer = registry.construct(
                "optimizer",
                config["optimizer"],
                params=self.model.get_trainable_parameters(),
            )

            lr_scheduler = registry.construct(
                "lr_scheduler",
                config.get("lr_scheduler", {"name": "noop"}),
                param_groups=optimizer.param_groups,
            )
            return optimizer, lr_scheduler, maml_trainer

    def load_train_data(self):
        with self.data_random:
            train_data = self.model_preproc.dataset("train")
            train_data_scheduler = registry.construct(
                "data_scheduler",
                self.train_config.data_scheduler,
                examples=train_data,
                max_train_step=self.train_config.max_steps,
            )
        return train_data_scheduler

    def step(
        self,
        config,
        train_data_scheduler,
        maml_trainer,
        optimizer,
        lr_scheduler,
        last_step,
    ):
        task = train_data_scheduler.get_batch(last_step)
        with self.model_random:
            
            for p in self.model.parameters():
                if p.grad is None:
                    p.grad = torch.zeros_like(p)
                    
            inner_batch, outer_batches = task
            # clone model for inner opt
            inner_model = copy.deepcopy(self.model)
            inner_opt = registry.construct(
                "optimizer", self.train_config.inner_opt, params=inner_model.parameters()
            )
            
            ret_dic = maml_trainer.meta_train_v2(inner_model, self.model, inner_opt, inner_batch, outer_batches)
            loss = ret_dic["loss"]

            if self.train_config.clip_grad:
                self.logger.warn("Clip grad is only designed for BERT finetune")

            optimizer.step()
            optimizer.zero_grad()
            # log lr for each step
            outer_lr = lr_scheduler.update_lr(last_step)
            if outer_lr is None:
                outer_lr = [param["lr"] for param in optimizer.param_groups]
            inner_lr = [param["lr"] for param in maml_trainer.inner_opt.param_groups]

        # Report metrics and lr
        if last_step % self.train_config.report_every_n == 0:
            self.logger.info("Step {}: loss={:.4f}".format(last_step, loss))
            self.logger.info(f"Step {last_step}, lr={inner_lr, outer_lr}")
            wandb.log({"train_loss": loss}, step=last_step)
            for idx, lr in enumerate(inner_lr):
                wandb.log({f"inner_lr_{idx}": lr}, step=last_step)
            for idx, lr in enumerate(outer_lr):
                wandb.log({f"outer_lr_{idx}": lr}, step=last_step)

    def train(self, config, modeldir):
        optimizer, lr_scheduler, maml_trainer = self.load_optimizer(
            config
        )
        # to do: change saver config
        saver, last_step = self.load_saver(
            config,
            modeldir,
            optimizer=optimizer,
        )

        train_data_scheduler = self.load_train_data()
        train_eval_data_loader, val_data_loader = self.load_eval_data()

        # 5. Start training loop
        with self.data_random:
            while last_step < self.train_config.max_steps:
                self.eval_model(last_step, train_eval_data_loader, val_data_loader)

                try:
                    self.step(
                        config,
                        train_data_scheduler,
                        maml_trainer,
                        optimizer,
                        lr_scheduler,
                        last_step,
                    )
                    last_step += 1
                    self.save_state(saver, modeldir, last_step)
                except RuntimeError as e:
                    # it seems to work for meta-train
                    err_msg = str(e)
                    self.logger.warn(f"Step Failed {err_msg}")

            saver.save(modeldir, last_step)

def main(args):
    # setup logger etc
    config, logger = train.setup(args)

    # Construct trainer and do training
    trainer = MetaTrainerV2(logger, config)
    trainer.train(config, modeldir=args.logdir)


if __name__ == "__main__":
    args = train.add_parser()
    main(args)
=======
import argparse
import collections
import datetime
import json
import os
import logging
import itertools

import _jsonnet
import attr
import numpy as np
import torch
import wandb

from tensor2struct.commands import train
from tensor2struct.training import maml
from tensor2struct.utils import registry, random_state, vocab
from tensor2struct.utils import saver as saver_mod


@attr.s
class MetaTrainConfig(train.TrainConfig):
    num_particles = attr.ib(default=2)
    inner_lr = attr.ib(default=5e-4)
    # kw_only is required for inheritance
    inner_opt = attr.ib(kw_only=True)
    first_order = attr.ib(kw_only=True, default=False)
    data_scheduler = attr.ib(kw_only=True)
    
class MetaTrainer(train.Trainer):
    def load_train_config(self):
        self.train_config = registry.instantiate(
            MetaTrainConfig, self.config["meta_train"]
        )

        if self.train_config.num_batch_accumulated > 1:
            self.logger.warn("Batch accumulation is used only at MAML-step level")
            raise NotImplementedError

    def load_optimizer(self, config):
        with self.init_random:
            # 0. create inner_optimizer
            inner_parameters = self.model.get_trainable_parameters()
            inner_optimizer = registry.construct(
                "optimizer", self.train_config.inner_opt, params=inner_parameters
            )

            # 1. MAML trainer, might add new parameters to the optimizer, e.g., step size
            maml_trainer = maml.MAML(
                model=self.model,
                inner_opt=inner_optimizer,
                device=self.device,
                first_order=self.train_config.first_order,
            )
            maml_trainer.to(self.device)

            opt_params = maml_trainer.get_inner_opt_params()
            self.logger.info(f"{len(opt_params)} opt meta parameters")

            # 2. Outer optimizer
            optimizer = registry.construct(
                "optimizer",
                config["optimizer"],
                params=itertools.chain(
                    self.model.get_trainable_parameters(), opt_params
                ),
            )

            lr_scheduler = registry.construct(
                "lr_scheduler",
                config.get("lr_scheduler", {"name": "noop"}),
                param_groups=optimizer.param_groups,
            )
            return inner_optimizer, maml_trainer, optimizer, lr_scheduler

    def load_train_data(self):
        with self.data_random:
            train_data = self.model_preproc.dataset("train")
            train_data_scheduler = registry.construct(
                "data_scheduler",
                self.train_config.data_scheduler,
                examples=train_data,
                max_train_step=self.train_config.max_steps,
            )
        return train_data_scheduler

    def step(
        self,
        config,
        train_data_scheduler,
        maml_trainer,
        optimizer,
        lr_scheduler,
        last_step,
    ):
        task = train_data_scheduler.get_batch(last_step)
        with self.model_random:
            inner_batch, outer_batches = task
            ret_dic = maml_trainer.meta_train(self.model, inner_batch, outer_batches)
            loss = ret_dic["loss"]

            if self.train_config.clip_grad:
                self.logger.warn("Clip grad is only designed for BERT finetune")

            optimizer.step()
            optimizer.zero_grad()

            # log lr for each step
            outer_lr = lr_scheduler.update_lr(last_step)
            if outer_lr is None:
                outer_lr = [param["lr"] for param in optimizer.param_groups]
            inner_lr = [param["lr"] for param in maml_trainer.inner_opt.param_groups]

        # Report metrics and lr
        if last_step % self.train_config.report_every_n == 0:
            self.logger.info("Step {}: loss={:.4f}".format(last_step, loss))
            self.logger.info(f"Step {last_step}, lr={inner_lr, outer_lr}")
            wandb.log({"train_loss": loss}, step=last_step)
            for idx, lr in enumerate(inner_lr):
                wandb.log({f"inner_lr_{idx}": lr}, step=last_step)
            for idx, lr in enumerate(outer_lr):
                wandb.log({f"outer_lr_{idx}": lr}, step=last_step)

    def train(self, config, modeldir):
        inner_optimizer, maml_trainer, optimizer, lr_scheduler = self.load_optimizer(
            config
        )
        saver, last_step = self.load_saver(
            config,
            modeldir,
            inner_optimizer=inner_optimizer,
            optimizer=optimizer,
            maml_trainner=maml_trainer,
        )

        train_data_scheduler = self.load_train_data()
        train_eval_data_loader, val_data_loader = self.load_eval_data()

        # 5. Start training loop
        with self.data_random:
            while last_step < self.train_config.max_steps:
                self.eval_model(last_step, train_eval_data_loader, val_data_loader)

                try:
                    self.step(
                        config,
                        train_data_scheduler,
                        maml_trainer,
                        optimizer,
                        lr_scheduler,
                        last_step,
                    )
                    last_step += 1
                    self.save_state(saver, modeldir, last_step)
                except RuntimeError as e:
                    # it seems to work for meta-train
                    err_msg = str(e)
                    self.logger.warn(f"Step Failed {err_msg}")

            saver.save(modeldir, last_step)


def main(args):
    # setup logger etc
    config, logger = train.setup(args)

    # Construct trainer and do training
    trainer = MetaTrainer(logger, config)
    trainer.train(config, modeldir=args.logdir)


if __name__ == "__main__":
    args = train.add_parser()
    main(args)
>>>>>>> 8c0eca50
<|MERGE_RESOLUTION|>--- conflicted
+++ resolved
@@ -1,479 +1,174 @@
-<<<<<<< HEAD
-import argparse
-import collections
-import copy
-import datetime
-import json
-import os
-import logging
-import itertools
-
-import _jsonnet
-import attr
-import numpy as np
-import torch
-import wandb
-
-from tensor2struct.commands import train
-from tensor2struct.training import maml
-from tensor2struct.utils import registry, random_state, vocab
-from tensor2struct.utils import saver as saver_mod
-
-
-@attr.s
-class MetaTrainConfig(train.TrainConfig):
-    # kw_only is required for inheritance
-    inner_opt = attr.ib(kw_only=True)
-    first_order = attr.ib(kw_only=True, default=False)
-    data_scheduler = attr.ib(kw_only=True)
-
-
-class MetaTrainer(train.Trainer):
-    def load_train_config(self):
-        self.train_config = registry.instantiate(
-            MetaTrainConfig, self.config["meta_train"]
-        )
-
-        if self.train_config.num_batch_accumulated > 1:
-            self.logger.warn("Batch accumulation is used only at MAML-step level")
-            raise NotImplementedError
-
-    def load_optimizer(self, config):
-        with self.init_random:
-            # 0. create inner_optimizer
-            inner_parameters = self.model.get_trainable_parameters()
-            inner_optimizer = registry.construct(
-                "optimizer", self.train_config.inner_opt, params=inner_parameters
-            )
-
-            # 1. MAML trainer, might add new parameters to the optimizer, e.g., step size
-            maml_trainer = maml.MAML(
-                model=self.model,
-                inner_opt=inner_optimizer,
-                device=self.device,
-                first_order=self.train_config.first_order,
-            )
-            maml_trainer.to(self.device)
-
-            opt_params = maml_trainer.get_inner_opt_params()
-            self.logger.info(f"{len(opt_params)} opt meta parameters")
-
-            # 2. Outer optimizer
-            optimizer = registry.construct(
-                "optimizer",
-                config["optimizer"],
-                params=itertools.chain(
-                    self.model.get_trainable_parameters(), opt_params
-                ),
-            )
-
-            lr_scheduler = registry.construct(
-                "lr_scheduler",
-                config.get("lr_scheduler", {"name": "noop"}),
-                param_groups=optimizer.param_groups,
-            )
-            return inner_optimizer, maml_trainer, optimizer, lr_scheduler
-
-    def load_train_data(self):
-        with self.data_random:
-            train_data = self.model_preproc.dataset("train")
-            train_data_scheduler = registry.construct(
-                "data_scheduler",
-                self.train_config.data_scheduler,
-                examples=train_data,
-                max_train_step=self.train_config.max_steps,
-            )
-        return train_data_scheduler
-
-    def step(
-        self,
-        config,
-        train_data_scheduler,
-        maml_trainer,
-        optimizer,
-        lr_scheduler,
-        last_step,
-    ):
-        task = train_data_scheduler.get_batch(last_step)
-        with self.model_random:
-            inner_batch, outer_batches = task
-            ret_dic = maml_trainer.meta_train(self.model, inner_batch, outer_batches)
-            loss = ret_dic["loss"]
-
-            if self.train_config.clip_grad:
-                self.logger.warn("Clip grad is only designed for BERT finetune")
-
-            optimizer.step()
-            optimizer.zero_grad()
-
-            # log lr for each step
-            outer_lr = lr_scheduler.update_lr(last_step)
-            if outer_lr is None:
-                outer_lr = [param["lr"] for param in optimizer.param_groups]
-            inner_lr = [param["lr"] for param in maml_trainer.inner_opt.param_groups]
-
-        # Report metrics and lr
-        if last_step % self.train_config.report_every_n == 0:
-            self.logger.info("Step {}: loss={:.4f}".format(last_step, loss))
-            self.logger.info(f"Step {last_step}, lr={inner_lr, outer_lr}")
-            wandb.log({"train_loss": loss}, step=last_step)
-            for idx, lr in enumerate(inner_lr):
-                wandb.log({f"inner_lr_{idx}": lr}, step=last_step)
-            for idx, lr in enumerate(outer_lr):
-                wandb.log({f"outer_lr_{idx}": lr}, step=last_step)
-
-    def train(self, config, modeldir):
-        inner_optimizer, maml_trainer, optimizer, lr_scheduler = self.load_optimizer(
-            config
-        )
-        saver, last_step = self.load_saver(
-            config,
-            modeldir,
-            inner_optimizer=inner_optimizer,
-            optimizer=optimizer,
-            maml_trainner=maml_trainer,
-        )
-
-        train_data_scheduler = self.load_train_data()
-        train_eval_data_loader, val_data_loader = self.load_eval_data()
-
-        # 5. Start training loop
-        with self.data_random:
-            while last_step < self.train_config.max_steps:
-                self.eval_model(last_step, train_eval_data_loader, val_data_loader)
-
-                try:
-                    self.step(
-                        config,
-                        train_data_scheduler,
-                        maml_trainer,
-                        optimizer,
-                        lr_scheduler,
-                        last_step,
-                    )
-                    last_step += 1
-                    self.save_state(saver, modeldir, last_step)
-                except RuntimeError as e:
-                    # it seems to work for meta-train
-                    err_msg = str(e)
-                    self.logger.warn(f"Step Failed {err_msg}")
-
-            saver.save(modeldir, last_step)
-
-class MetaTrainerV2(train.Trainer):
-    def load_train_config(self):
-        self.train_config = registry.instantiate(
-            MetaTrainConfig, self.config["meta_train"]
-        )
-
-        if self.train_config.num_batch_accumulated > 1:
-            self.logger.warn("Batch accumulation is used only at MAML-step level")
-            raise NotImplementedError
-
-    def load_optimizer(self, config):
-        with self.init_random:
-
-            # 1. MAML trainer, might add new parameters to the optimizer, e.g., step size
-            maml_trainer = maml.MAML(
-                model=self.model,
-                device=self.device,
-                first_order=self.train_config.first_order,
-            )
-            maml_trainer.to(self.device)
-            # 2. Outer optimizer
-            optimizer = registry.construct(
-                "optimizer",
-                config["optimizer"],
-                params=self.model.get_trainable_parameters(),
-            )
-
-            lr_scheduler = registry.construct(
-                "lr_scheduler",
-                config.get("lr_scheduler", {"name": "noop"}),
-                param_groups=optimizer.param_groups,
-            )
-            return optimizer, lr_scheduler, maml_trainer
-
-    def load_train_data(self):
-        with self.data_random:
-            train_data = self.model_preproc.dataset("train")
-            train_data_scheduler = registry.construct(
-                "data_scheduler",
-                self.train_config.data_scheduler,
-                examples=train_data,
-                max_train_step=self.train_config.max_steps,
-            )
-        return train_data_scheduler
-
-    def step(
-        self,
-        config,
-        train_data_scheduler,
-        maml_trainer,
-        optimizer,
-        lr_scheduler,
-        last_step,
-    ):
-        task = train_data_scheduler.get_batch(last_step)
-        with self.model_random:
-            
-            for p in self.model.parameters():
-                if p.grad is None:
-                    p.grad = torch.zeros_like(p)
-                    
-            inner_batch, outer_batches = task
-            # clone model for inner opt
-            inner_model = copy.deepcopy(self.model)
-            inner_opt = registry.construct(
-                "optimizer", self.train_config.inner_opt, params=inner_model.parameters()
-            )
-            
-            ret_dic = maml_trainer.meta_train_v2(inner_model, self.model, inner_opt, inner_batch, outer_batches)
-            loss = ret_dic["loss"]
-
-            if self.train_config.clip_grad:
-                self.logger.warn("Clip grad is only designed for BERT finetune")
-
-            optimizer.step()
-            optimizer.zero_grad()
-            # log lr for each step
-            outer_lr = lr_scheduler.update_lr(last_step)
-            if outer_lr is None:
-                outer_lr = [param["lr"] for param in optimizer.param_groups]
-            inner_lr = [param["lr"] for param in maml_trainer.inner_opt.param_groups]
-
-        # Report metrics and lr
-        if last_step % self.train_config.report_every_n == 0:
-            self.logger.info("Step {}: loss={:.4f}".format(last_step, loss))
-            self.logger.info(f"Step {last_step}, lr={inner_lr, outer_lr}")
-            wandb.log({"train_loss": loss}, step=last_step)
-            for idx, lr in enumerate(inner_lr):
-                wandb.log({f"inner_lr_{idx}": lr}, step=last_step)
-            for idx, lr in enumerate(outer_lr):
-                wandb.log({f"outer_lr_{idx}": lr}, step=last_step)
-
-    def train(self, config, modeldir):
-        optimizer, lr_scheduler, maml_trainer = self.load_optimizer(
-            config
-        )
-        # to do: change saver config
-        saver, last_step = self.load_saver(
-            config,
-            modeldir,
-            optimizer=optimizer,
-        )
-
-        train_data_scheduler = self.load_train_data()
-        train_eval_data_loader, val_data_loader = self.load_eval_data()
-
-        # 5. Start training loop
-        with self.data_random:
-            while last_step < self.train_config.max_steps:
-                self.eval_model(last_step, train_eval_data_loader, val_data_loader)
-
-                try:
-                    self.step(
-                        config,
-                        train_data_scheduler,
-                        maml_trainer,
-                        optimizer,
-                        lr_scheduler,
-                        last_step,
-                    )
-                    last_step += 1
-                    self.save_state(saver, modeldir, last_step)
-                except RuntimeError as e:
-                    # it seems to work for meta-train
-                    err_msg = str(e)
-                    self.logger.warn(f"Step Failed {err_msg}")
-
-            saver.save(modeldir, last_step)
-
-def main(args):
-    # setup logger etc
-    config, logger = train.setup(args)
-
-    # Construct trainer and do training
-    trainer = MetaTrainerV2(logger, config)
-    trainer.train(config, modeldir=args.logdir)
-
-
-if __name__ == "__main__":
-    args = train.add_parser()
-    main(args)
-=======
-import argparse
-import collections
-import datetime
-import json
-import os
-import logging
-import itertools
-
-import _jsonnet
-import attr
-import numpy as np
-import torch
-import wandb
-
-from tensor2struct.commands import train
-from tensor2struct.training import maml
-from tensor2struct.utils import registry, random_state, vocab
-from tensor2struct.utils import saver as saver_mod
-
-
-@attr.s
-class MetaTrainConfig(train.TrainConfig):
-    num_particles = attr.ib(default=2)
-    inner_lr = attr.ib(default=5e-4)
-    # kw_only is required for inheritance
-    inner_opt = attr.ib(kw_only=True)
-    first_order = attr.ib(kw_only=True, default=False)
-    data_scheduler = attr.ib(kw_only=True)
-    
-class MetaTrainer(train.Trainer):
-    def load_train_config(self):
-        self.train_config = registry.instantiate(
-            MetaTrainConfig, self.config["meta_train"]
-        )
-
-        if self.train_config.num_batch_accumulated > 1:
-            self.logger.warn("Batch accumulation is used only at MAML-step level")
-            raise NotImplementedError
-
-    def load_optimizer(self, config):
-        with self.init_random:
-            # 0. create inner_optimizer
-            inner_parameters = self.model.get_trainable_parameters()
-            inner_optimizer = registry.construct(
-                "optimizer", self.train_config.inner_opt, params=inner_parameters
-            )
-
-            # 1. MAML trainer, might add new parameters to the optimizer, e.g., step size
-            maml_trainer = maml.MAML(
-                model=self.model,
-                inner_opt=inner_optimizer,
-                device=self.device,
-                first_order=self.train_config.first_order,
-            )
-            maml_trainer.to(self.device)
-
-            opt_params = maml_trainer.get_inner_opt_params()
-            self.logger.info(f"{len(opt_params)} opt meta parameters")
-
-            # 2. Outer optimizer
-            optimizer = registry.construct(
-                "optimizer",
-                config["optimizer"],
-                params=itertools.chain(
-                    self.model.get_trainable_parameters(), opt_params
-                ),
-            )
-
-            lr_scheduler = registry.construct(
-                "lr_scheduler",
-                config.get("lr_scheduler", {"name": "noop"}),
-                param_groups=optimizer.param_groups,
-            )
-            return inner_optimizer, maml_trainer, optimizer, lr_scheduler
-
-    def load_train_data(self):
-        with self.data_random:
-            train_data = self.model_preproc.dataset("train")
-            train_data_scheduler = registry.construct(
-                "data_scheduler",
-                self.train_config.data_scheduler,
-                examples=train_data,
-                max_train_step=self.train_config.max_steps,
-            )
-        return train_data_scheduler
-
-    def step(
-        self,
-        config,
-        train_data_scheduler,
-        maml_trainer,
-        optimizer,
-        lr_scheduler,
-        last_step,
-    ):
-        task = train_data_scheduler.get_batch(last_step)
-        with self.model_random:
-            inner_batch, outer_batches = task
-            ret_dic = maml_trainer.meta_train(self.model, inner_batch, outer_batches)
-            loss = ret_dic["loss"]
-
-            if self.train_config.clip_grad:
-                self.logger.warn("Clip grad is only designed for BERT finetune")
-
-            optimizer.step()
-            optimizer.zero_grad()
-
-            # log lr for each step
-            outer_lr = lr_scheduler.update_lr(last_step)
-            if outer_lr is None:
-                outer_lr = [param["lr"] for param in optimizer.param_groups]
-            inner_lr = [param["lr"] for param in maml_trainer.inner_opt.param_groups]
-
-        # Report metrics and lr
-        if last_step % self.train_config.report_every_n == 0:
-            self.logger.info("Step {}: loss={:.4f}".format(last_step, loss))
-            self.logger.info(f"Step {last_step}, lr={inner_lr, outer_lr}")
-            wandb.log({"train_loss": loss}, step=last_step)
-            for idx, lr in enumerate(inner_lr):
-                wandb.log({f"inner_lr_{idx}": lr}, step=last_step)
-            for idx, lr in enumerate(outer_lr):
-                wandb.log({f"outer_lr_{idx}": lr}, step=last_step)
-
-    def train(self, config, modeldir):
-        inner_optimizer, maml_trainer, optimizer, lr_scheduler = self.load_optimizer(
-            config
-        )
-        saver, last_step = self.load_saver(
-            config,
-            modeldir,
-            inner_optimizer=inner_optimizer,
-            optimizer=optimizer,
-            maml_trainner=maml_trainer,
-        )
-
-        train_data_scheduler = self.load_train_data()
-        train_eval_data_loader, val_data_loader = self.load_eval_data()
-
-        # 5. Start training loop
-        with self.data_random:
-            while last_step < self.train_config.max_steps:
-                self.eval_model(last_step, train_eval_data_loader, val_data_loader)
-
-                try:
-                    self.step(
-                        config,
-                        train_data_scheduler,
-                        maml_trainer,
-                        optimizer,
-                        lr_scheduler,
-                        last_step,
-                    )
-                    last_step += 1
-                    self.save_state(saver, modeldir, last_step)
-                except RuntimeError as e:
-                    # it seems to work for meta-train
-                    err_msg = str(e)
-                    self.logger.warn(f"Step Failed {err_msg}")
-
-            saver.save(modeldir, last_step)
-
-
-def main(args):
-    # setup logger etc
-    config, logger = train.setup(args)
-
-    # Construct trainer and do training
-    trainer = MetaTrainer(logger, config)
-    trainer.train(config, modeldir=args.logdir)
-
-
-if __name__ == "__main__":
-    args = train.add_parser()
-    main(args)
->>>>>>> 8c0eca50
+import argparse
+import collections
+import datetime
+import json
+import os
+import logging
+import itertools
+
+import _jsonnet
+import attr
+import numpy as np
+import torch
+import wandb
+
+from tensor2struct.commands import train
+from tensor2struct.training import maml
+from tensor2struct.utils import registry, random_state, vocab
+from tensor2struct.utils import saver as saver_mod
+
+
+@attr.s
+class MetaTrainConfig(train.TrainConfig):
+    num_particles = attr.ib(default=2)
+    inner_lr = attr.ib(default=5e-4)
+    # kw_only is required for inheritance
+    inner_opt = attr.ib(kw_only=True)
+    first_order = attr.ib(kw_only=True, default=False)
+    data_scheduler = attr.ib(kw_only=True)
+    
+class MetaTrainer(train.Trainer):
+    def load_train_config(self):
+        self.train_config = registry.instantiate(
+            MetaTrainConfig, self.config["meta_train"]
+        )
+
+        if self.train_config.num_batch_accumulated > 1:
+            self.logger.warn("Batch accumulation is used only at MAML-step level")
+            raise NotImplementedError
+
+    def load_optimizer(self, config):
+        with self.init_random:
+            # 0. create inner_optimizer
+            inner_parameters = self.model.get_trainable_parameters()
+            inner_optimizer = registry.construct(
+                "optimizer", self.train_config.inner_opt, params=inner_parameters
+            )
+
+            # 1. MAML trainer, might add new parameters to the optimizer, e.g., step size
+            maml_trainer = maml.MAML(
+                model=self.model,
+                inner_opt=inner_optimizer,
+                device=self.device,
+                first_order=self.train_config.first_order,
+            )
+            maml_trainer.to(self.device)
+
+            opt_params = maml_trainer.get_inner_opt_params()
+            self.logger.info(f"{len(opt_params)} opt meta parameters")
+
+            # 2. Outer optimizer
+            optimizer = registry.construct(
+                "optimizer",
+                config["optimizer"],
+                params=itertools.chain(
+                    self.model.get_trainable_parameters(), opt_params
+                ),
+            )
+
+            lr_scheduler = registry.construct(
+                "lr_scheduler",
+                config.get("lr_scheduler", {"name": "noop"}),
+                param_groups=optimizer.param_groups,
+            )
+            return inner_optimizer, maml_trainer, optimizer, lr_scheduler
+
+    def load_train_data(self):
+        with self.data_random:
+            train_data = self.model_preproc.dataset("train")
+            train_data_scheduler = registry.construct(
+                "data_scheduler",
+                self.train_config.data_scheduler,
+                examples=train_data,
+                max_train_step=self.train_config.max_steps,
+            )
+        return train_data_scheduler
+
+    def step(
+        self,
+        config,
+        train_data_scheduler,
+        maml_trainer,
+        optimizer,
+        lr_scheduler,
+        last_step,
+    ):
+        task = train_data_scheduler.get_batch(last_step)
+        with self.model_random:
+            inner_batch, outer_batches = task
+            ret_dic = maml_trainer.meta_train(self.model, inner_batch, outer_batches)
+            loss = ret_dic["loss"]
+
+            if self.train_config.clip_grad:
+                self.logger.warn("Clip grad is only designed for BERT finetune")
+
+            optimizer.step()
+            optimizer.zero_grad()
+
+            # log lr for each step
+            outer_lr = lr_scheduler.update_lr(last_step)
+            if outer_lr is None:
+                outer_lr = [param["lr"] for param in optimizer.param_groups]
+            inner_lr = [param["lr"] for param in maml_trainer.inner_opt.param_groups]
+
+        # Report metrics and lr
+        if last_step % self.train_config.report_every_n == 0:
+            self.logger.info("Step {}: loss={:.4f}".format(last_step, loss))
+            self.logger.info(f"Step {last_step}, lr={inner_lr, outer_lr}")
+            wandb.log({"train_loss": loss}, step=last_step)
+            for idx, lr in enumerate(inner_lr):
+                wandb.log({f"inner_lr_{idx}": lr}, step=last_step)
+            for idx, lr in enumerate(outer_lr):
+                wandb.log({f"outer_lr_{idx}": lr}, step=last_step)
+
+    def train(self, config, modeldir):
+        inner_optimizer, maml_trainer, optimizer, lr_scheduler = self.load_optimizer(
+            config
+        )
+        saver, last_step = self.load_saver(
+            config,
+            modeldir,
+            inner_optimizer=inner_optimizer,
+            optimizer=optimizer,
+            maml_trainner=maml_trainer,
+        )
+
+        train_data_scheduler = self.load_train_data()
+        train_eval_data_loader, val_data_loader = self.load_eval_data()
+
+        # 5. Start training loop
+        with self.data_random:
+            while last_step < self.train_config.max_steps:
+                self.eval_model(last_step, train_eval_data_loader, val_data_loader)
+
+                try:
+                    self.step(
+                        config,
+                        train_data_scheduler,
+                        maml_trainer,
+                        optimizer,
+                        lr_scheduler,
+                        last_step,
+                    )
+                    last_step += 1
+                    self.save_state(saver, modeldir, last_step)
+                except RuntimeError as e:
+                    # it seems to work for meta-train
+                    err_msg = str(e)
+                    self.logger.warn(f"Step Failed {err_msg}")
+
+            saver.save(modeldir, last_step)
+
+
+def main(args):
+    # setup logger etc
+    config, logger = train.setup(args)
+
+    # Construct trainer and do training
+    trainer = MetaTrainer(logger, config)
+    trainer.train(config, modeldir=args.logdir)
+
+
+if __name__ == "__main__":
+    args = train.add_parser()
+    main(args)