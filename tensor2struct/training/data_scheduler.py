import random
import collections
import numpy as np
import torch
import itertools
import logging
import abc
from copy import deepcopy

from tensor2struct.utils import registry
from tensor2struct.training import spider_eval
import spacy

logger = logging.getLogger("tensor2struct")


class DataScheduler(metaclass=abc.ABCMeta):
    @abc.abstractclassmethod
    def get_batch(self, step=None):
        """
        Return inner_batch and a list of outter batches for MAML-style training
        """
        pass


@registry.register("data_scheduler", "random_scheduler")
class RandScheduler(DataScheduler):
    """
    Random sample k batches of data, despite of their db_ids
    """

    def __init__(self, examples, batch_size, num_batch_per_train):
        self.examples = examples
        self.batch_size = batch_size
        self.num_batch_per_train = num_batch_per_train
        self.generator = self._get_generator()

    def _get_generator(self):
        while True:
            dataloader = torch.utils.data.DataLoader(
                self.examples,
                batch_size=self.batch_size,
                shuffle=True,
                drop_last=False,
                collate_fn=lambda x: x,
            )
            yield from dataloader

    def get_batch(self, step=None):
        inner_batch = next(self.generator)
        outer_batches = [
            next(self.generator) for _ in range(self.num_batch_per_train - 1)
        ]
        return inner_batch, outer_batches


@registry.register("data_scheduler", "db_scheduler")
class DBScheduler(DataScheduler):
    """
    Sample k batches of data from k different distinct databases
    """

    def __init__(
        self,
        examples,
        batch_size,
        num_batch_per_train,
        group_func=None,
        use_similarity=False,
        filter_large_db=True,
        sampler=None,
    ):
        self.examples = examples
        self.batch_size = batch_size
        self.num_batch_per_train = num_batch_per_train
        self.sampler_config = sampler  # for distributed training

        # sample config
        self.sp_nlp = None
        self.temperature = 0.8
        self.use_similarity = use_similarity

        # group examples
        if group_func is None:
            self.group_func = lambda x: x[0]["db_id"]
        else:
            self.group_func = group_func
        self.iterators_by_db, self.dbid2count = self._create_iterators(
            self.examples, self.batch_size
        )
        assert sum(self.dbid2count.values()) == len(self.examples)

        # filter the large db
        self.filter_large_db = filter_large_db
        if filter_large_db:
            large_db_set = self.obtain_large_db()
            self.db_list = list(self.iterators_by_db.keys() - large_db_set)
        else:
            self.db_list = list(self.iterators_by_db.keys())
        logger.info(f"{len(self.db_list)} dbs loaded for training")

        if self.use_similarity:
                self.sp_nlp = spacy.load("en_core_web_md")
                self.db_similarity = self._compute_cached_sim_matrix()
        self._task_generator = self._yield_tasks_by_id()

    def obtain_large_db(self):
        large_db_set = set()
        visited = set()
        for example in self.examples:
            db_id = self.group_func(example)
            if db_id not in visited:
                visited.add(db_id)
                if len(example[0]["columns"]) > 200:
                    large_db_set.add(db_id)
        logger.info(f"Detected large dbs: {large_db_set}")
        return large_db_set

    def _compute_cached_sim_matrix(self):
        """
        Pre-compute the similarity matrix for faster batch loading
        """
        if self.sp_nlp is None:
            self.sp_nlp = spacy.load("en_core_web_md")
        logger.info("Pre-computing the Database similarities")
        dbs = self.db_list
        db_sim = {}
        for db1 in dbs:
            other_dbs = deepcopy(self.db_list)
            other_dbs.remove(db1)
            db1_ = db1.replace("_", " ")
            db1_sim = {}
            for db2 in other_dbs:
                db2_ = db2.replace("_", " ")
                v1 = self.sp_nlp(db1_)
                v2 = self.sp_nlp(db2_)
                db1_sim[db2] = v1.similarity(v2)

            db_sim[db1] = db1_sim

        return db_sim

    def compute_sim(self, db1, db2):
        return self.db_similarity[db1][db2]

    def _yield_tasks_by_id(self):
        id2iterators = self.iterators_by_db
        id2count = self.dbid2count

        _counts = [id2count[_id] for _id in self.db_list]
        all_count = sum(_counts)
        _p = [_c / all_count for _c in _counts]

        outer_batch_per_train = self.num_batch_per_train - 1
        while True:
            # sampled_ids = np.random.choice(self.db_list, num_batch_per_train, p=_p, replace=True)
            inner_db_id = random.sample(self.db_list, 1)[0]
            inner_task = next(id2iterators[inner_db_id])
            other_ids = self.db_list[:]
            other_ids.remove(inner_db_id)
            if self.use_similarity:
                cos_sims = [
                    self.compute_sim(inner_db_id, _outer_id) for _outer_id in other_ids
                ]
                # scores = [ (cos_sim + 1) / self.temperature for cos_sim in cos_sims]
                # p_sim = scores / sum(scores)
                scores = [cos_sim / self.temperature for cos_sim in cos_sims]
                p_sim = torch.softmax(torch.Tensor(scores), dim=0).numpy()
                outer_ids = np.random.choice(
                    other_ids, outer_batch_per_train, p=p_sim, replace=False
                )
            else:
                outer_ids = np.random.choice(
                    other_ids, outer_batch_per_train, replace=False
                )
            outer_tasks = [next(id2iterators[_db_id]) for _db_id in outer_ids]
            logger.info(f"Inner DB: {inner_db_id}, Outer DB: {outer_ids}")
            yield inner_task, outer_tasks

    def _create_iterators(self, data, bs):
        def _yield_batches(x, bs):
            if self.sampler_config is not None:
                sampler = torch.utils.data.distributed.DistributedSampler(
                    x, **self.sampler_config,
                )
            else:
                sampler = None

            dataloader = torch.utils.data.DataLoader(
                x,
                batch_size=bs,
                shuffle=(sampler is None),
                drop_last=False,
                collate_fn=lambda x: x,
                sampler=sampler,
            )
            while True:
                yield from dataloader

        db_groups = itertools.groupby(
            sorted(data, key=self.group_func), self.group_func
        )
        dbid2examples_iterators = collections.defaultdict(dict)
        dbid2count = {}
        for db_id, g in db_groups:
            exs = list(g)
            dbid2examples_iterators[db_id] = _yield_batches(exs, bs)
            dbid2count[db_id] = len(exs)
        return dbid2examples_iterators, dbid2count

    def get_batch(self, step=None):
        return next(self._task_generator)


@registry.register("data_scheduler", "group_db_scheduler")
class GroupDBScheduler(DBScheduler):
    """
    Sample N domains (grouped by `db_id`),
    each domain has n_points = batch_size // n_domains
    """

    def __init__(
        self,
        examples,
        batch_size,
        n_domains,
        num_batch_per_train=1,
        uniform_over_group=True,
    ):
        # inherit from DBScheduler
        super().__init__(examples, batch_size, num_batch_per_train)
        
        # sampler by group
        self.n_domains = n_domains
        self.n_points_per_domain = batch_size // n_domains
        self.uniform_over_group = uniform_over_group

        self.iterators_by_db, self.dbid2count = self._create_iterators(
            self.examples, self.n_points_per_domain
        )
        
        self._task_generator = self._yield_tasks_by_id()

    def _yield_tasks_by_id(self):
        # inherit from DBScheduler
        id2iterators = self.iterators_by_db
        id2count = self.dbid2count

        _counts = [id2count[_id] for _id in self.db_list]
        all_count = sum(_counts)
        
        if self.uniform_over_group:
            _p = [_c / all_count for _c in _counts]
        else:
            _p = None

        while True:
            batch = []
            
            list_db_id = np.random.choice(self.db_list, self.n_domains, p=_p, replace=False)  # Replace=False if the group is larger than the sample size (obviously)
            for db_id in list_db_id:
                sample_group = next(id2iterators[db_id])
<<<<<<< HEAD
                batch = batch + sample_group
=======
                batch.append(sample_group)
>>>>>>> d4086697
        
            yield batch
             <|MERGE_RESOLUTION|>--- conflicted
+++ resolved
@@ -260,11 +260,7 @@
             list_db_id = np.random.choice(self.db_list, self.n_domains, p=_p, replace=False)  # Replace=False if the group is larger than the sample size (obviously)
             for db_id in list_db_id:
                 sample_group = next(id2iterators[db_id])
-<<<<<<< HEAD
                 batch = batch + sample_group
-=======
-                batch.append(sample_group)
->>>>>>> d4086697
-        
+                
             yield batch
              