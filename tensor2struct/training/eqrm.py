--- conflicted
+++ resolved
@@ -1,9 +1,6 @@
-<<<<<<< HEAD
-=======
 # pylint: disable=unused-argument
 import attr
 import math
->>>>>>> d4086697
 import torch
 import torch.nn as nn
 import torch.autograd as autograd
@@ -65,17 +62,6 @@
             
             print('losses:', losses)
         
-<<<<<<< HEAD
-        print(losses)
-        
-        "3. Calculate `mean_loss` for each env"
-        n_points_per_domain = len(batch) // n_domains
-        losses = [torch.mean(losses[idx * n_points_per_domain:(idx + 1) * n_points_per_domain]) 
-                  for idx in range(n_domains)]
-        print()
-        print(losses)
-        
-=======
         ret_dic = {}
         with torch.set_grad_enabled(model.training):
             "1. Feed data to encoder"
@@ -93,7 +79,6 @@
             print('losses:', losses_sample)
             
         x = input()    
->>>>>>> d4086697
         return losses
     
     def transform(self, losses, step, unlabeled=None):
