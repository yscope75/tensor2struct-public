--- conflicted
+++ resolved
@@ -1,61 +1,3 @@
-<<<<<<< HEAD
-{
-    local exp_id = 0,
-    project: "spider_value",
-    logdir: "log/spider/bert_value_%d" %exp_id,
-    model_config: "configs/spider/model_config/vi_spider_bert_value.jsonnet",
-    model_config_args: {
-        # data 
-        use_other_train: true,
-
-        # model
-        num_layers: 6,
-        sc_link: false,
-        cv_link: false,
-        loss_type: "softmax", # softmax, label_smooth
-
-        # bert
-        opt: "torchAdamw",   # bertAdamw, torchAdamw
-        lr_scheduler: "bert_warmup_polynomial_group_v2", # bert_warmup_polynomial_group,bert_warmup_polynomial_grou_v2
-        bert_token_type: false,
-        bert_version: "vinai/phobert-large",
-        bert_lr: 2e-5, 
-
-        # grammar
-        include_literals: true,
-
-        # training
-        bs: 3,
-        att: 0,
-        lr: 5e-4,
-        clip_grad: 0.3,
-        num_batch_accumulated: 4,
-        max_steps: 20000,
-        save_threshold: 19000,
-        use_bert_training: true,
-        device: "cuda:0",
-
-        # meta train
-        meta_train_opt: "sgd",
-        meta_train_lr: 5e-4,
-        num_batch_per_train: 3,
-        data_scheduler: "db_scheduler",
-    },
-
-    eval_section: "val",
-    eval_type: "all", # match, exec, all
-    eval_method: "spider_beam_search_with_heuristic",
-    eval_output: "ie_dir/spider_value",
-    eval_beam_size: 3,
-    eval_debug: false,
-    eval_name: "bert_run_%d_%s_%s_%d_%d" % [exp_id, self.eval_section, self.eval_method, self.eval_beam_size, self.model_config_args.att],
-
-    local _start_step = $.model_config_args.save_threshold / 1000,
-    local _end_step = $.model_config_args.max_steps / 1000,
-    eval_steps: [ 1000 * x for x in std.range(_start_step, _end_step)],
-    # eval_steps: [ $.model_config_args.max_steps ],
-}
-=======
 {
     local exp_id = 0,
     project: "spider_value",
@@ -113,5 +55,4 @@
     local _end_step = $.model_config_args.max_steps / 1000,
     eval_steps: [ 1000 * x for x in std.range(_start_step, _end_step)],
     # eval_steps: [ $.model_config_args.max_steps ],
-}
->>>>>>> 8c0eca50
+}